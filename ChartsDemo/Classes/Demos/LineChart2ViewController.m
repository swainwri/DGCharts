--- conflicted
+++ resolved
@@ -77,11 +77,8 @@
     leftAxis.customAxisMax = 200.0;
     leftAxis.customAxisMin = 0.0;
     leftAxis.drawGridLinesEnabled = YES;
-<<<<<<< HEAD
     leftAxis.drawZeroLineEnabled = NO;
-=======
     leftAxis.allowRepeatedValues = NO;
->>>>>>> bb0527fb
     
     ChartYAxis *rightAxis = _chartView.rightAxis;
     rightAxis.labelTextColor = UIColor.redColor;
