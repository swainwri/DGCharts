// !$*UTF8*$!
{
	archiveVersion = 1;
	classes = {
	};
	objectVersion = 46;
	objects = {

/* Begin PBXBuildFile section */
		06165F2F1D8110E600722320 /* Charts.framework in Frameworks */ = {isa = PBXBuildFile; fileRef = 06165F241D8110E600722320 /* Charts.framework */; };
		06761B5E1D98176000D5CE09 /* ChartUtilsTests.swift in Sources */ = {isa = PBXBuildFile; fileRef = 06761B5D1D98176000D5CE09 /* ChartUtilsTests.swift */; };
		06B11FAF1D811B7000D14B02 /* Charts.h in Headers */ = {isa = PBXBuildFile; fileRef = 06B11FAE1D811B7000D14B02 /* Charts.h */; settings = {ATTRIBUTES = (Public, ); }; };
		06B120431D811B8900D14B02 /* Animator.swift in Sources */ = {isa = PBXBuildFile; fileRef = 06B11FB11D811B8900D14B02 /* Animator.swift */; };
		06B120441D811B8900D14B02 /* ChartAnimationEasing.swift in Sources */ = {isa = PBXBuildFile; fileRef = 06B11FB21D811B8900D14B02 /* ChartAnimationEasing.swift */; };
		06B120451D811B8900D14B02 /* BarChartView.swift in Sources */ = {isa = PBXBuildFile; fileRef = 06B11FB41D811B8900D14B02 /* BarChartView.swift */; };
		06B120461D811B8900D14B02 /* BarLineChartViewBase.swift in Sources */ = {isa = PBXBuildFile; fileRef = 06B11FB51D811B8900D14B02 /* BarLineChartViewBase.swift */; };
		06B120471D811B8900D14B02 /* BubbleChartView.swift in Sources */ = {isa = PBXBuildFile; fileRef = 06B11FB61D811B8900D14B02 /* BubbleChartView.swift */; };
		06B120481D811B8900D14B02 /* CandleStickChartView.swift in Sources */ = {isa = PBXBuildFile; fileRef = 06B11FB71D811B8900D14B02 /* CandleStickChartView.swift */; };
		06B120491D811B8900D14B02 /* ChartViewBase.swift in Sources */ = {isa = PBXBuildFile; fileRef = 06B11FB81D811B8900D14B02 /* ChartViewBase.swift */; };
		06B1204A1D811B8900D14B02 /* CombinedChartView.swift in Sources */ = {isa = PBXBuildFile; fileRef = 06B11FB91D811B8900D14B02 /* CombinedChartView.swift */; };
		06B1204B1D811B8900D14B02 /* HorizontalBarChartView.swift in Sources */ = {isa = PBXBuildFile; fileRef = 06B11FBA1D811B8900D14B02 /* HorizontalBarChartView.swift */; };
		06B1204C1D811B8900D14B02 /* LineChartView.swift in Sources */ = {isa = PBXBuildFile; fileRef = 06B11FBB1D811B8900D14B02 /* LineChartView.swift */; };
		06B1204D1D811B8900D14B02 /* PieChartView.swift in Sources */ = {isa = PBXBuildFile; fileRef = 06B11FBC1D811B8900D14B02 /* PieChartView.swift */; };
		06B1204E1D811B8900D14B02 /* PieRadarChartViewBase.swift in Sources */ = {isa = PBXBuildFile; fileRef = 06B11FBD1D811B8900D14B02 /* PieRadarChartViewBase.swift */; };
		06B1204F1D811B8900D14B02 /* RadarChartView.swift in Sources */ = {isa = PBXBuildFile; fileRef = 06B11FBE1D811B8900D14B02 /* RadarChartView.swift */; };
		06B120501D811B8900D14B02 /* ScatterChartView.swift in Sources */ = {isa = PBXBuildFile; fileRef = 06B11FBF1D811B8900D14B02 /* ScatterChartView.swift */; };
		06B120511D811B8900D14B02 /* AxisBase.swift in Sources */ = {isa = PBXBuildFile; fileRef = 06B11FC11D811B8900D14B02 /* AxisBase.swift */; };
		06B120521D811B8900D14B02 /* ChartLimitLine.swift in Sources */ = {isa = PBXBuildFile; fileRef = 06B11FC21D811B8900D14B02 /* ChartLimitLine.swift */; };
		06B120531D811B8900D14B02 /* ComponentBase.swift in Sources */ = {isa = PBXBuildFile; fileRef = 06B11FC31D811B8900D14B02 /* ComponentBase.swift */; };
		06B120541D811B8900D14B02 /* IMarker.swift in Sources */ = {isa = PBXBuildFile; fileRef = 06B11FC41D811B8900D14B02 /* IMarker.swift */; };
		06B120551D811B8900D14B02 /* Legend.swift in Sources */ = {isa = PBXBuildFile; fileRef = 06B11FC51D811B8900D14B02 /* Legend.swift */; };
		06B120561D811B8900D14B02 /* LegendEntry.swift in Sources */ = {isa = PBXBuildFile; fileRef = 06B11FC61D811B8900D14B02 /* LegendEntry.swift */; };
		06B120571D811B8900D14B02 /* MarkerImage.swift in Sources */ = {isa = PBXBuildFile; fileRef = 06B11FC71D811B8900D14B02 /* MarkerImage.swift */; };
		06B120581D811B8900D14B02 /* MarkerView.swift in Sources */ = {isa = PBXBuildFile; fileRef = 06B11FC81D811B8900D14B02 /* MarkerView.swift */; };
		06B120591D811B8900D14B02 /* XAxis.swift in Sources */ = {isa = PBXBuildFile; fileRef = 06B11FC91D811B8900D14B02 /* XAxis.swift */; };
		06B1205A1D811B8900D14B02 /* YAxis.swift in Sources */ = {isa = PBXBuildFile; fileRef = 06B11FCA1D811B8900D14B02 /* YAxis.swift */; };
		06B1205B1D811B8900D14B02 /* ChartBaseDataSet.swift in Sources */ = {isa = PBXBuildFile; fileRef = 06B11FCD1D811B8900D14B02 /* ChartBaseDataSet.swift */; };
		06B1205C1D811B8900D14B02 /* BarChartData.swift in Sources */ = {isa = PBXBuildFile; fileRef = 06B11FCF1D811B8900D14B02 /* BarChartData.swift */; };
		06B1205D1D811B8900D14B02 /* BarChartDataEntry.swift in Sources */ = {isa = PBXBuildFile; fileRef = 06B11FD01D811B8900D14B02 /* BarChartDataEntry.swift */; };
		06B1205E1D811B8900D14B02 /* BarChartDataSet.swift in Sources */ = {isa = PBXBuildFile; fileRef = 06B11FD11D811B8900D14B02 /* BarChartDataSet.swift */; };
		06B1205F1D811B8900D14B02 /* BarLineScatterCandleBubbleChartData.swift in Sources */ = {isa = PBXBuildFile; fileRef = 06B11FD21D811B8900D14B02 /* BarLineScatterCandleBubbleChartData.swift */; };
		06B120601D811B8900D14B02 /* BarLineScatterCandleBubbleChartDataSet.swift in Sources */ = {isa = PBXBuildFile; fileRef = 06B11FD31D811B8900D14B02 /* BarLineScatterCandleBubbleChartDataSet.swift */; };
		06B120611D811B8900D14B02 /* BubbleChartData.swift in Sources */ = {isa = PBXBuildFile; fileRef = 06B11FD41D811B8900D14B02 /* BubbleChartData.swift */; };
		06B120621D811B8900D14B02 /* BubbleChartDataEntry.swift in Sources */ = {isa = PBXBuildFile; fileRef = 06B11FD51D811B8900D14B02 /* BubbleChartDataEntry.swift */; };
		06B120631D811B8900D14B02 /* BubbleChartDataSet.swift in Sources */ = {isa = PBXBuildFile; fileRef = 06B11FD61D811B8900D14B02 /* BubbleChartDataSet.swift */; };
		06B120641D811B8900D14B02 /* CandleChartData.swift in Sources */ = {isa = PBXBuildFile; fileRef = 06B11FD71D811B8900D14B02 /* CandleChartData.swift */; };
		06B120651D811B8900D14B02 /* CandleChartDataEntry.swift in Sources */ = {isa = PBXBuildFile; fileRef = 06B11FD81D811B8900D14B02 /* CandleChartDataEntry.swift */; };
		06B120661D811B8900D14B02 /* CandleChartDataSet.swift in Sources */ = {isa = PBXBuildFile; fileRef = 06B11FD91D811B8900D14B02 /* CandleChartDataSet.swift */; };
		06B120671D811B8900D14B02 /* ChartData.swift in Sources */ = {isa = PBXBuildFile; fileRef = 06B11FDA1D811B8900D14B02 /* ChartData.swift */; };
		06B120681D811B8900D14B02 /* ChartDataEntry.swift in Sources */ = {isa = PBXBuildFile; fileRef = 06B11FDB1D811B8900D14B02 /* ChartDataEntry.swift */; };
		06B120691D811B8900D14B02 /* ChartDataEntryBase.swift in Sources */ = {isa = PBXBuildFile; fileRef = 06B11FDC1D811B8900D14B02 /* ChartDataEntryBase.swift */; };
		06B1206A1D811B8900D14B02 /* ChartDataSet.swift in Sources */ = {isa = PBXBuildFile; fileRef = 06B11FDD1D811B8900D14B02 /* ChartDataSet.swift */; };
		06B1206B1D811B8900D14B02 /* CombinedChartData.swift in Sources */ = {isa = PBXBuildFile; fileRef = 06B11FDE1D811B8900D14B02 /* CombinedChartData.swift */; };
		06B1206C1D811B8900D14B02 /* LineChartData.swift in Sources */ = {isa = PBXBuildFile; fileRef = 06B11FDF1D811B8900D14B02 /* LineChartData.swift */; };
		06B1206D1D811B8900D14B02 /* LineChartDataSet.swift in Sources */ = {isa = PBXBuildFile; fileRef = 06B11FE01D811B8900D14B02 /* LineChartDataSet.swift */; };
		06B1206E1D811B8900D14B02 /* LineRadarChartDataSet.swift in Sources */ = {isa = PBXBuildFile; fileRef = 06B11FE11D811B8900D14B02 /* LineRadarChartDataSet.swift */; };
		06B1206F1D811B8900D14B02 /* LineScatterCandleRadarChartDataSet.swift in Sources */ = {isa = PBXBuildFile; fileRef = 06B11FE21D811B8900D14B02 /* LineScatterCandleRadarChartDataSet.swift */; };
		06B120701D811B8900D14B02 /* PieChartData.swift in Sources */ = {isa = PBXBuildFile; fileRef = 06B11FE31D811B8900D14B02 /* PieChartData.swift */; };
		06B120711D811B8900D14B02 /* PieChartDataEntry.swift in Sources */ = {isa = PBXBuildFile; fileRef = 06B11FE41D811B8900D14B02 /* PieChartDataEntry.swift */; };
		06B120721D811B8900D14B02 /* PieChartDataSet.swift in Sources */ = {isa = PBXBuildFile; fileRef = 06B11FE51D811B8900D14B02 /* PieChartDataSet.swift */; };
		06B120731D811B8900D14B02 /* RadarChartData.swift in Sources */ = {isa = PBXBuildFile; fileRef = 06B11FE61D811B8900D14B02 /* RadarChartData.swift */; };
		06B120741D811B8900D14B02 /* RadarChartDataEntry.swift in Sources */ = {isa = PBXBuildFile; fileRef = 06B11FE71D811B8900D14B02 /* RadarChartDataEntry.swift */; };
		06B120751D811B8900D14B02 /* RadarChartDataSet.swift in Sources */ = {isa = PBXBuildFile; fileRef = 06B11FE81D811B8900D14B02 /* RadarChartDataSet.swift */; };
		06B120761D811B8900D14B02 /* ScatterChartData.swift in Sources */ = {isa = PBXBuildFile; fileRef = 06B11FE91D811B8900D14B02 /* ScatterChartData.swift */; };
		06B120771D811B8900D14B02 /* ScatterChartDataSet.swift in Sources */ = {isa = PBXBuildFile; fileRef = 06B11FEA1D811B8900D14B02 /* ScatterChartDataSet.swift */; };
		06B120781D811B8900D14B02 /* IBarChartDataSet.swift in Sources */ = {isa = PBXBuildFile; fileRef = 06B11FEC1D811B8900D14B02 /* IBarChartDataSet.swift */; };
		06B120791D811B8900D14B02 /* IBarLineScatterCandleBubbleChartDataSet.swift in Sources */ = {isa = PBXBuildFile; fileRef = 06B11FED1D811B8900D14B02 /* IBarLineScatterCandleBubbleChartDataSet.swift */; };
		06B1207A1D811B8900D14B02 /* IBubbleChartDataSet.swift in Sources */ = {isa = PBXBuildFile; fileRef = 06B11FEE1D811B8900D14B02 /* IBubbleChartDataSet.swift */; };
		06B1207B1D811B8900D14B02 /* ICandleChartDataSet.swift in Sources */ = {isa = PBXBuildFile; fileRef = 06B11FEF1D811B8900D14B02 /* ICandleChartDataSet.swift */; };
		06B1207C1D811B8900D14B02 /* IChartDataSet.swift in Sources */ = {isa = PBXBuildFile; fileRef = 06B11FF01D811B8900D14B02 /* IChartDataSet.swift */; };
		06B1207D1D811B8900D14B02 /* ILineChartDataSet.swift in Sources */ = {isa = PBXBuildFile; fileRef = 06B11FF11D811B8900D14B02 /* ILineChartDataSet.swift */; };
		06B1207E1D811B8900D14B02 /* ILineRadarChartDataSet.swift in Sources */ = {isa = PBXBuildFile; fileRef = 06B11FF21D811B8900D14B02 /* ILineRadarChartDataSet.swift */; };
		06B1207F1D811B8900D14B02 /* ILineScatterCandleRadarChartDataSet.swift in Sources */ = {isa = PBXBuildFile; fileRef = 06B11FF31D811B8900D14B02 /* ILineScatterCandleRadarChartDataSet.swift */; };
		06B120801D811B8900D14B02 /* IPieChartDataSet.swift in Sources */ = {isa = PBXBuildFile; fileRef = 06B11FF41D811B8900D14B02 /* IPieChartDataSet.swift */; };
		06B120811D811B8900D14B02 /* IRadarChartDataSet.swift in Sources */ = {isa = PBXBuildFile; fileRef = 06B11FF51D811B8900D14B02 /* IRadarChartDataSet.swift */; };
		06B120821D811B8900D14B02 /* IScatterChartDataSet.swift in Sources */ = {isa = PBXBuildFile; fileRef = 06B11FF61D811B8900D14B02 /* IScatterChartDataSet.swift */; };
		06B120831D811B8900D14B02 /* DataApproximator.swift in Sources */ = {isa = PBXBuildFile; fileRef = 06B11FF81D811B8900D14B02 /* DataApproximator.swift */; };
		06B120841D811B8900D14B02 /* DefaultAxisValueFormatter.swift in Sources */ = {isa = PBXBuildFile; fileRef = 06B11FFA1D811B8900D14B02 /* DefaultAxisValueFormatter.swift */; };
		06B120851D811B8900D14B02 /* DefaultFillFormatter.swift in Sources */ = {isa = PBXBuildFile; fileRef = 06B11FFB1D811B8900D14B02 /* DefaultFillFormatter.swift */; };
		06B120861D811B8900D14B02 /* DefaultValueFormatter.swift in Sources */ = {isa = PBXBuildFile; fileRef = 06B11FFC1D811B8900D14B02 /* DefaultValueFormatter.swift */; };
		06B120871D811B8900D14B02 /* IAxisValueFormatter.swift in Sources */ = {isa = PBXBuildFile; fileRef = 06B11FFD1D811B8900D14B02 /* IAxisValueFormatter.swift */; };
		06B120881D811B8900D14B02 /* IFillFormatter.swift in Sources */ = {isa = PBXBuildFile; fileRef = 06B11FFE1D811B8900D14B02 /* IFillFormatter.swift */; };
		06B120891D811B8900D14B02 /* IValueFormatter.swift in Sources */ = {isa = PBXBuildFile; fileRef = 06B11FFF1D811B8900D14B02 /* IValueFormatter.swift */; };
		06B1208A1D811B8900D14B02 /* BarHighlighter.swift in Sources */ = {isa = PBXBuildFile; fileRef = 06B120011D811B8900D14B02 /* BarHighlighter.swift */; };
		06B1208B1D811B8900D14B02 /* ChartHighlighter.swift in Sources */ = {isa = PBXBuildFile; fileRef = 06B120021D811B8900D14B02 /* ChartHighlighter.swift */; };
		06B1208C1D811B8900D14B02 /* CombinedHighlighter.swift in Sources */ = {isa = PBXBuildFile; fileRef = 06B120031D811B8900D14B02 /* CombinedHighlighter.swift */; };
		06B1208D1D811B8900D14B02 /* Highlight.swift in Sources */ = {isa = PBXBuildFile; fileRef = 06B120041D811B8900D14B02 /* Highlight.swift */; };
		06B1208E1D811B8900D14B02 /* HorizontalBarHighlighter.swift in Sources */ = {isa = PBXBuildFile; fileRef = 06B120051D811B8900D14B02 /* HorizontalBarHighlighter.swift */; };
		06B1208F1D811B8900D14B02 /* IHighlighter.swift in Sources */ = {isa = PBXBuildFile; fileRef = 06B120061D811B8900D14B02 /* IHighlighter.swift */; };
		06B120901D811B8900D14B02 /* PieHighlighter.swift in Sources */ = {isa = PBXBuildFile; fileRef = 06B120071D811B8900D14B02 /* PieHighlighter.swift */; };
		06B120911D811B8900D14B02 /* PieRadarHighlighter.swift in Sources */ = {isa = PBXBuildFile; fileRef = 06B120081D811B8900D14B02 /* PieRadarHighlighter.swift */; };
		06B120921D811B8900D14B02 /* RadarHighlighter.swift in Sources */ = {isa = PBXBuildFile; fileRef = 06B120091D811B8900D14B02 /* RadarHighlighter.swift */; };
		06B120931D811B8900D14B02 /* Range.swift in Sources */ = {isa = PBXBuildFile; fileRef = 06B1200A1D811B8900D14B02 /* Range.swift */; };
		06B120941D811B8900D14B02 /* BarChartDataProvider.swift in Sources */ = {isa = PBXBuildFile; fileRef = 06B1200C1D811B8900D14B02 /* BarChartDataProvider.swift */; };
		06B120951D811B8900D14B02 /* BarLineScatterCandleBubbleChartDataProvider.swift in Sources */ = {isa = PBXBuildFile; fileRef = 06B1200D1D811B8900D14B02 /* BarLineScatterCandleBubbleChartDataProvider.swift */; };
		06B120961D811B8900D14B02 /* BubbleChartDataProvider.swift in Sources */ = {isa = PBXBuildFile; fileRef = 06B1200E1D811B8900D14B02 /* BubbleChartDataProvider.swift */; };
		06B120971D811B8900D14B02 /* CandleChartDataProvider.swift in Sources */ = {isa = PBXBuildFile; fileRef = 06B1200F1D811B8900D14B02 /* CandleChartDataProvider.swift */; };
		06B120981D811B8900D14B02 /* ChartDataProvider.swift in Sources */ = {isa = PBXBuildFile; fileRef = 06B120101D811B8900D14B02 /* ChartDataProvider.swift */; };
		06B120991D811B8900D14B02 /* CombinedChartDataProvider.swift in Sources */ = {isa = PBXBuildFile; fileRef = 06B120111D811B8900D14B02 /* CombinedChartDataProvider.swift */; };
		06B1209A1D811B8900D14B02 /* LineChartDataProvider.swift in Sources */ = {isa = PBXBuildFile; fileRef = 06B120121D811B8900D14B02 /* LineChartDataProvider.swift */; };
		06B1209B1D811B8900D14B02 /* ScatterChartDataProvider.swift in Sources */ = {isa = PBXBuildFile; fileRef = 06B120131D811B8900D14B02 /* ScatterChartDataProvider.swift */; };
		06B1209C1D811B8900D14B02 /* AnimatedMoveViewJob.swift in Sources */ = {isa = PBXBuildFile; fileRef = 06B120151D811B8900D14B02 /* AnimatedMoveViewJob.swift */; };
		06B1209D1D811B8900D14B02 /* AnimatedViewPortJob.swift in Sources */ = {isa = PBXBuildFile; fileRef = 06B120161D811B8900D14B02 /* AnimatedViewPortJob.swift */; };
		06B1209E1D811B8900D14B02 /* AnimatedZoomViewJob.swift in Sources */ = {isa = PBXBuildFile; fileRef = 06B120171D811B8900D14B02 /* AnimatedZoomViewJob.swift */; };
		06B1209F1D811B8900D14B02 /* MoveViewJob.swift in Sources */ = {isa = PBXBuildFile; fileRef = 06B120181D811B8900D14B02 /* MoveViewJob.swift */; };
		06B120A01D811B8900D14B02 /* ViewPortJob.swift in Sources */ = {isa = PBXBuildFile; fileRef = 06B120191D811B8900D14B02 /* ViewPortJob.swift */; };
		06B120A11D811B8900D14B02 /* ZoomViewJob.swift in Sources */ = {isa = PBXBuildFile; fileRef = 06B1201A1D811B8900D14B02 /* ZoomViewJob.swift */; };
		06B120A21D811B8900D14B02 /* AxisRendererBase.swift in Sources */ = {isa = PBXBuildFile; fileRef = 06B1201C1D811B8900D14B02 /* AxisRendererBase.swift */; };
		06B120A31D811B8900D14B02 /* BarChartRenderer.swift in Sources */ = {isa = PBXBuildFile; fileRef = 06B1201D1D811B8900D14B02 /* BarChartRenderer.swift */; };
		06B120A41D811B8900D14B02 /* BarLineScatterCandleBubbleRenderer.swift in Sources */ = {isa = PBXBuildFile; fileRef = 06B1201E1D811B8900D14B02 /* BarLineScatterCandleBubbleRenderer.swift */; };
		06B120A51D811B8900D14B02 /* BubbleChartRenderer.swift in Sources */ = {isa = PBXBuildFile; fileRef = 06B1201F1D811B8900D14B02 /* BubbleChartRenderer.swift */; };
		06B120A61D811B8900D14B02 /* CandleStickChartRenderer.swift in Sources */ = {isa = PBXBuildFile; fileRef = 06B120201D811B8900D14B02 /* CandleStickChartRenderer.swift */; };
		06B120A71D811B8900D14B02 /* ChartDataRendererBase.swift in Sources */ = {isa = PBXBuildFile; fileRef = 06B120211D811B8900D14B02 /* ChartDataRendererBase.swift */; };
		06B120A81D811B8900D14B02 /* CombinedChartRenderer.swift in Sources */ = {isa = PBXBuildFile; fileRef = 06B120221D811B8900D14B02 /* CombinedChartRenderer.swift */; };
		06B120A91D811B8900D14B02 /* HorizontalBarChartRenderer.swift in Sources */ = {isa = PBXBuildFile; fileRef = 06B120231D811B8900D14B02 /* HorizontalBarChartRenderer.swift */; };
		06B120AA1D811B8900D14B02 /* LegendRenderer.swift in Sources */ = {isa = PBXBuildFile; fileRef = 06B120241D811B8900D14B02 /* LegendRenderer.swift */; };
		06B120AB1D811B8900D14B02 /* LineChartRenderer.swift in Sources */ = {isa = PBXBuildFile; fileRef = 06B120251D811B8900D14B02 /* LineChartRenderer.swift */; };
		06B120AC1D811B8900D14B02 /* LineRadarRenderer.swift in Sources */ = {isa = PBXBuildFile; fileRef = 06B120261D811B8900D14B02 /* LineRadarRenderer.swift */; };
		06B120AD1D811B8900D14B02 /* LineScatterCandleRadarRenderer.swift in Sources */ = {isa = PBXBuildFile; fileRef = 06B120271D811B8900D14B02 /* LineScatterCandleRadarRenderer.swift */; };
		06B120AE1D811B8900D14B02 /* PieChartRenderer.swift in Sources */ = {isa = PBXBuildFile; fileRef = 06B120281D811B8900D14B02 /* PieChartRenderer.swift */; };
		06B120AF1D811B8900D14B02 /* RadarChartRenderer.swift in Sources */ = {isa = PBXBuildFile; fileRef = 06B120291D811B8900D14B02 /* RadarChartRenderer.swift */; };
		06B120B01D811B8900D14B02 /* Renderer.swift in Sources */ = {isa = PBXBuildFile; fileRef = 06B1202A1D811B8900D14B02 /* Renderer.swift */; };
		06B120B11D811B8900D14B02 /* ChevronDownShapeRenderer.swift in Sources */ = {isa = PBXBuildFile; fileRef = 06B1202C1D811B8900D14B02 /* ChevronDownShapeRenderer.swift */; };
		06B120B21D811B8900D14B02 /* ChevronUpShapeRenderer.swift in Sources */ = {isa = PBXBuildFile; fileRef = 06B1202D1D811B8900D14B02 /* ChevronUpShapeRenderer.swift */; };
		06B120B31D811B8900D14B02 /* CircleShapeRenderer.swift in Sources */ = {isa = PBXBuildFile; fileRef = 06B1202E1D811B8900D14B02 /* CircleShapeRenderer.swift */; };
		06B120B41D811B8900D14B02 /* CrossShapeRenderer.swift in Sources */ = {isa = PBXBuildFile; fileRef = 06B1202F1D811B8900D14B02 /* CrossShapeRenderer.swift */; };
		06B120B51D811B8900D14B02 /* IShapeRenderer.swift in Sources */ = {isa = PBXBuildFile; fileRef = 06B120301D811B8900D14B02 /* IShapeRenderer.swift */; };
		06B120B61D811B8900D14B02 /* SquareShapeRenderer.swift in Sources */ = {isa = PBXBuildFile; fileRef = 06B120311D811B8900D14B02 /* SquareShapeRenderer.swift */; };
		06B120B71D811B8900D14B02 /* TriangleShapeRenderer.swift in Sources */ = {isa = PBXBuildFile; fileRef = 06B120321D811B8900D14B02 /* TriangleShapeRenderer.swift */; };
		06B120B81D811B8900D14B02 /* XShapeRenderer.swift in Sources */ = {isa = PBXBuildFile; fileRef = 06B120331D811B8900D14B02 /* XShapeRenderer.swift */; };
		06B120B91D811B8900D14B02 /* ScatterChartRenderer.swift in Sources */ = {isa = PBXBuildFile; fileRef = 06B120341D811B8900D14B02 /* ScatterChartRenderer.swift */; };
		06B120BA1D811B8900D14B02 /* XAxisRenderer.swift in Sources */ = {isa = PBXBuildFile; fileRef = 06B120351D811B8900D14B02 /* XAxisRenderer.swift */; };
		06B120BB1D811B8900D14B02 /* XAxisRendererHorizontalBarChart.swift in Sources */ = {isa = PBXBuildFile; fileRef = 06B120361D811B8900D14B02 /* XAxisRendererHorizontalBarChart.swift */; };
		06B120BC1D811B8900D14B02 /* XAxisRendererRadarChart.swift in Sources */ = {isa = PBXBuildFile; fileRef = 06B120371D811B8900D14B02 /* XAxisRendererRadarChart.swift */; };
		06B120BD1D811B8900D14B02 /* YAxisRenderer.swift in Sources */ = {isa = PBXBuildFile; fileRef = 06B120381D811B8900D14B02 /* YAxisRenderer.swift */; };
		06B120BE1D811B8900D14B02 /* YAxisRendererHorizontalBarChart.swift in Sources */ = {isa = PBXBuildFile; fileRef = 06B120391D811B8900D14B02 /* YAxisRendererHorizontalBarChart.swift */; };
		06B120BF1D811B8900D14B02 /* YAxisRendererRadarChart.swift in Sources */ = {isa = PBXBuildFile; fileRef = 06B1203A1D811B8900D14B02 /* YAxisRendererRadarChart.swift */; };
		06B120C01D811B8900D14B02 /* ChartColorTemplates.swift in Sources */ = {isa = PBXBuildFile; fileRef = 06B1203C1D811B8900D14B02 /* ChartColorTemplates.swift */; };
		06B120C11D811B8900D14B02 /* ChartUtils.swift in Sources */ = {isa = PBXBuildFile; fileRef = 06B1203D1D811B8900D14B02 /* ChartUtils.swift */; };
		06B120C21D811B8900D14B02 /* Fill.swift in Sources */ = {isa = PBXBuildFile; fileRef = 06B1203E1D811B8900D14B02 /* Fill.swift */; };
		06B120C31D811B8900D14B02 /* Platform.swift in Sources */ = {isa = PBXBuildFile; fileRef = 06B1203F1D811B8900D14B02 /* Platform.swift */; };
		06B120C41D811B8900D14B02 /* Transformer.swift in Sources */ = {isa = PBXBuildFile; fileRef = 06B120401D811B8900D14B02 /* Transformer.swift */; };
		06B120C51D811B8900D14B02 /* TransformerHorizontalBarChart.swift in Sources */ = {isa = PBXBuildFile; fileRef = 06B120411D811B8900D14B02 /* TransformerHorizontalBarChart.swift */; };
		06B120C61D811B8900D14B02 /* ViewPortHandler.swift in Sources */ = {isa = PBXBuildFile; fileRef = 06B120421D811B8900D14B02 /* ViewPortHandler.swift */; };
		06B120EB1D811E8E00D14B02 /* RealmBarDataSet.swift in Sources */ = {isa = PBXBuildFile; fileRef = 06B120DE1D811E8E00D14B02 /* RealmBarDataSet.swift */; };
		06B120EC1D811E8E00D14B02 /* RealmBarLineScatterCandleBubbleDataSet.swift in Sources */ = {isa = PBXBuildFile; fileRef = 06B120DF1D811E8E00D14B02 /* RealmBarLineScatterCandleBubbleDataSet.swift */; };
		06B120ED1D811E8E00D14B02 /* RealmBaseDataSet.swift in Sources */ = {isa = PBXBuildFile; fileRef = 06B120E01D811E8E00D14B02 /* RealmBaseDataSet.swift */; };
		06B120EE1D811E8E00D14B02 /* RealmBubbleDataSet.swift in Sources */ = {isa = PBXBuildFile; fileRef = 06B120E11D811E8E00D14B02 /* RealmBubbleDataSet.swift */; };
		06B120EF1D811E8E00D14B02 /* RealmCandleDataSet.swift in Sources */ = {isa = PBXBuildFile; fileRef = 06B120E21D811E8E00D14B02 /* RealmCandleDataSet.swift */; };
		06B120F01D811E8E00D14B02 /* RealmLineDataSet.swift in Sources */ = {isa = PBXBuildFile; fileRef = 06B120E31D811E8E00D14B02 /* RealmLineDataSet.swift */; };
		06B120F11D811E8E00D14B02 /* RealmLineRadarDataSet.swift in Sources */ = {isa = PBXBuildFile; fileRef = 06B120E41D811E8E00D14B02 /* RealmLineRadarDataSet.swift */; };
		06B120F21D811E8E00D14B02 /* RealmLineScatterCandleRadarDataSet.swift in Sources */ = {isa = PBXBuildFile; fileRef = 06B120E51D811E8E00D14B02 /* RealmLineScatterCandleRadarDataSet.swift */; };
		06B120F31D811E8E00D14B02 /* RealmPieDataSet.swift in Sources */ = {isa = PBXBuildFile; fileRef = 06B120E61D811E8E00D14B02 /* RealmPieDataSet.swift */; };
		06B120F41D811E8E00D14B02 /* RealmRadarDataSet.swift in Sources */ = {isa = PBXBuildFile; fileRef = 06B120E71D811E8E00D14B02 /* RealmRadarDataSet.swift */; };
		06B120F51D811E8E00D14B02 /* RealmScatterDataSet.swift in Sources */ = {isa = PBXBuildFile; fileRef = 06B120E81D811E8E00D14B02 /* RealmScatterDataSet.swift */; };
		06B120F91D811E9600D14B02 /* ChartsRealm.h in Headers */ = {isa = PBXBuildFile; fileRef = 06B120F71D811E9600D14B02 /* ChartsRealm.h */; settings = {ATTRIBUTES = (Public, ); }; };
		06B121151D81214300D14B02 /* Charts.framework in Frameworks */ = {isa = PBXBuildFile; fileRef = 06165F241D8110E600722320 /* Charts.framework */; };
		06B3C0F11D99F82700B1DF43 /* ChartsRealm.framework in Frameworks */ = {isa = PBXBuildFile; fileRef = 06B120D51D811E6200D14B02 /* ChartsRealm.framework */; };
		06B3C0F71D99F85400B1DF43 /* BarChartTests.swift in Sources */ = {isa = PBXBuildFile; fileRef = 06B3C0F31D99F85400B1DF43 /* BarChartTests.swift */; };
		06B3C0F81D99F85400B1DF43 /* LineChartTests.swift in Sources */ = {isa = PBXBuildFile; fileRef = 06B3C0F41D99F85400B1DF43 /* LineChartTests.swift */; };
		06B3C0F91D99F85400B1DF43 /* ChartsRealmTest.swift in Sources */ = {isa = PBXBuildFile; fileRef = 06B3C0F61D99F85400B1DF43 /* ChartsRealmTest.swift */; };
		5B56A9CD1D905EB300F58178 /* Description.swift in Sources */ = {isa = PBXBuildFile; fileRef = 5B56A9CC1D905EB300F58178 /* Description.swift */; };
/* End PBXBuildFile section */

/* Begin PBXContainerItemProxy section */
		06165F301D8110E600722320 /* PBXContainerItemProxy */ = {
			isa = PBXContainerItemProxy;
			containerPortal = 06165F1B1D8110E600722320 /* Project object */;
			proxyType = 1;
			remoteGlobalIDString = 06165F231D8110E600722320;
			remoteInfo = Charts;
		};
		06B3C0EF1D99F82300B1DF43 /* PBXContainerItemProxy */ = {
			isa = PBXContainerItemProxy;
			containerPortal = 06165F1B1D8110E600722320 /* Project object */;
			proxyType = 1;
			remoteGlobalIDString = 06B120D41D811E6200D14B02;
			remoteInfo = ChartsRealm;
		};
/* End PBXContainerItemProxy section */

/* Begin PBXFileReference section */
		06165F241D8110E600722320 /* Charts.framework */ = {isa = PBXFileReference; explicitFileType = wrapper.framework; includeInIndex = 0; path = Charts.framework; sourceTree = BUILT_PRODUCTS_DIR; };
		06165F2E1D8110E600722320 /* ChartsTests.xctest */ = {isa = PBXFileReference; explicitFileType = wrapper.cfbundle; includeInIndex = 0; path = ChartsTests.xctest; sourceTree = BUILT_PRODUCTS_DIR; };
		063FF0401D8CC9940094A042 /* Carthage.xcconfig */ = {isa = PBXFileReference; lastKnownFileType = text.xcconfig; path = Carthage.xcconfig; sourceTree = "<group>"; };
		06761B5D1D98176000D5CE09 /* ChartUtilsTests.swift */ = {isa = PBXFileReference; fileEncoding = 4; lastKnownFileType = sourcecode.swift; name = ChartUtilsTests.swift; path = Tests/Charts/ChartUtilsTests.swift; sourceTree = SOURCE_ROOT; };
		06B11FAC1D811B6600D14B02 /* Info.plist */ = {isa = PBXFileReference; fileEncoding = 4; lastKnownFileType = text.plist.xml; name = Info.plist; path = "Source/Supporting Files/Info.plist"; sourceTree = "<group>"; };
		06B11FAE1D811B7000D14B02 /* Charts.h */ = {isa = PBXFileReference; fileEncoding = 4; lastKnownFileType = sourcecode.c.h; name = Charts.h; path = "Source/Supporting Files/Charts.h"; sourceTree = "<group>"; };
		06B11FB11D811B8900D14B02 /* Animator.swift */ = {isa = PBXFileReference; fileEncoding = 4; lastKnownFileType = sourcecode.swift; path = Animator.swift; sourceTree = "<group>"; };
		06B11FB21D811B8900D14B02 /* ChartAnimationEasing.swift */ = {isa = PBXFileReference; fileEncoding = 4; lastKnownFileType = sourcecode.swift; path = ChartAnimationEasing.swift; sourceTree = "<group>"; };
		06B11FB41D811B8900D14B02 /* BarChartView.swift */ = {isa = PBXFileReference; fileEncoding = 4; lastKnownFileType = sourcecode.swift; path = BarChartView.swift; sourceTree = "<group>"; };
		06B11FB51D811B8900D14B02 /* BarLineChartViewBase.swift */ = {isa = PBXFileReference; fileEncoding = 4; lastKnownFileType = sourcecode.swift; path = BarLineChartViewBase.swift; sourceTree = "<group>"; };
		06B11FB61D811B8900D14B02 /* BubbleChartView.swift */ = {isa = PBXFileReference; fileEncoding = 4; lastKnownFileType = sourcecode.swift; path = BubbleChartView.swift; sourceTree = "<group>"; };
		06B11FB71D811B8900D14B02 /* CandleStickChartView.swift */ = {isa = PBXFileReference; fileEncoding = 4; lastKnownFileType = sourcecode.swift; path = CandleStickChartView.swift; sourceTree = "<group>"; };
		06B11FB81D811B8900D14B02 /* ChartViewBase.swift */ = {isa = PBXFileReference; fileEncoding = 4; lastKnownFileType = sourcecode.swift; path = ChartViewBase.swift; sourceTree = "<group>"; };
		06B11FB91D811B8900D14B02 /* CombinedChartView.swift */ = {isa = PBXFileReference; fileEncoding = 4; lastKnownFileType = sourcecode.swift; path = CombinedChartView.swift; sourceTree = "<group>"; };
		06B11FBA1D811B8900D14B02 /* HorizontalBarChartView.swift */ = {isa = PBXFileReference; fileEncoding = 4; lastKnownFileType = sourcecode.swift; path = HorizontalBarChartView.swift; sourceTree = "<group>"; };
		06B11FBB1D811B8900D14B02 /* LineChartView.swift */ = {isa = PBXFileReference; fileEncoding = 4; lastKnownFileType = sourcecode.swift; path = LineChartView.swift; sourceTree = "<group>"; };
		06B11FBC1D811B8900D14B02 /* PieChartView.swift */ = {isa = PBXFileReference; fileEncoding = 4; lastKnownFileType = sourcecode.swift; path = PieChartView.swift; sourceTree = "<group>"; };
		06B11FBD1D811B8900D14B02 /* PieRadarChartViewBase.swift */ = {isa = PBXFileReference; fileEncoding = 4; lastKnownFileType = sourcecode.swift; path = PieRadarChartViewBase.swift; sourceTree = "<group>"; };
		06B11FBE1D811B8900D14B02 /* RadarChartView.swift */ = {isa = PBXFileReference; fileEncoding = 4; lastKnownFileType = sourcecode.swift; path = RadarChartView.swift; sourceTree = "<group>"; };
		06B11FBF1D811B8900D14B02 /* ScatterChartView.swift */ = {isa = PBXFileReference; fileEncoding = 4; lastKnownFileType = sourcecode.swift; path = ScatterChartView.swift; sourceTree = "<group>"; };
		06B11FC11D811B8900D14B02 /* AxisBase.swift */ = {isa = PBXFileReference; fileEncoding = 4; lastKnownFileType = sourcecode.swift; path = AxisBase.swift; sourceTree = "<group>"; };
		06B11FC21D811B8900D14B02 /* ChartLimitLine.swift */ = {isa = PBXFileReference; fileEncoding = 4; lastKnownFileType = sourcecode.swift; path = ChartLimitLine.swift; sourceTree = "<group>"; };
		06B11FC31D811B8900D14B02 /* ComponentBase.swift */ = {isa = PBXFileReference; fileEncoding = 4; lastKnownFileType = sourcecode.swift; path = ComponentBase.swift; sourceTree = "<group>"; };
		06B11FC41D811B8900D14B02 /* IMarker.swift */ = {isa = PBXFileReference; fileEncoding = 4; lastKnownFileType = sourcecode.swift; path = IMarker.swift; sourceTree = "<group>"; };
		06B11FC51D811B8900D14B02 /* Legend.swift */ = {isa = PBXFileReference; fileEncoding = 4; lastKnownFileType = sourcecode.swift; path = Legend.swift; sourceTree = "<group>"; };
		06B11FC61D811B8900D14B02 /* LegendEntry.swift */ = {isa = PBXFileReference; fileEncoding = 4; lastKnownFileType = sourcecode.swift; path = LegendEntry.swift; sourceTree = "<group>"; };
		06B11FC71D811B8900D14B02 /* MarkerImage.swift */ = {isa = PBXFileReference; fileEncoding = 4; lastKnownFileType = sourcecode.swift; path = MarkerImage.swift; sourceTree = "<group>"; };
		06B11FC81D811B8900D14B02 /* MarkerView.swift */ = {isa = PBXFileReference; fileEncoding = 4; lastKnownFileType = sourcecode.swift; path = MarkerView.swift; sourceTree = "<group>"; };
		06B11FC91D811B8900D14B02 /* XAxis.swift */ = {isa = PBXFileReference; fileEncoding = 4; lastKnownFileType = sourcecode.swift; path = XAxis.swift; sourceTree = "<group>"; };
		06B11FCA1D811B8900D14B02 /* YAxis.swift */ = {isa = PBXFileReference; fileEncoding = 4; lastKnownFileType = sourcecode.swift; path = YAxis.swift; sourceTree = "<group>"; };
		06B11FCD1D811B8900D14B02 /* ChartBaseDataSet.swift */ = {isa = PBXFileReference; fileEncoding = 4; lastKnownFileType = sourcecode.swift; path = ChartBaseDataSet.swift; sourceTree = "<group>"; };
		06B11FCF1D811B8900D14B02 /* BarChartData.swift */ = {isa = PBXFileReference; fileEncoding = 4; lastKnownFileType = sourcecode.swift; path = BarChartData.swift; sourceTree = "<group>"; };
		06B11FD01D811B8900D14B02 /* BarChartDataEntry.swift */ = {isa = PBXFileReference; fileEncoding = 4; lastKnownFileType = sourcecode.swift; path = BarChartDataEntry.swift; sourceTree = "<group>"; };
		06B11FD11D811B8900D14B02 /* BarChartDataSet.swift */ = {isa = PBXFileReference; fileEncoding = 4; lastKnownFileType = sourcecode.swift; path = BarChartDataSet.swift; sourceTree = "<group>"; };
		06B11FD21D811B8900D14B02 /* BarLineScatterCandleBubbleChartData.swift */ = {isa = PBXFileReference; fileEncoding = 4; lastKnownFileType = sourcecode.swift; path = BarLineScatterCandleBubbleChartData.swift; sourceTree = "<group>"; };
		06B11FD31D811B8900D14B02 /* BarLineScatterCandleBubbleChartDataSet.swift */ = {isa = PBXFileReference; fileEncoding = 4; lastKnownFileType = sourcecode.swift; path = BarLineScatterCandleBubbleChartDataSet.swift; sourceTree = "<group>"; };
		06B11FD41D811B8900D14B02 /* BubbleChartData.swift */ = {isa = PBXFileReference; fileEncoding = 4; lastKnownFileType = sourcecode.swift; path = BubbleChartData.swift; sourceTree = "<group>"; };
		06B11FD51D811B8900D14B02 /* BubbleChartDataEntry.swift */ = {isa = PBXFileReference; fileEncoding = 4; lastKnownFileType = sourcecode.swift; path = BubbleChartDataEntry.swift; sourceTree = "<group>"; };
		06B11FD61D811B8900D14B02 /* BubbleChartDataSet.swift */ = {isa = PBXFileReference; fileEncoding = 4; lastKnownFileType = sourcecode.swift; path = BubbleChartDataSet.swift; sourceTree = "<group>"; };
		06B11FD71D811B8900D14B02 /* CandleChartData.swift */ = {isa = PBXFileReference; fileEncoding = 4; lastKnownFileType = sourcecode.swift; path = CandleChartData.swift; sourceTree = "<group>"; };
		06B11FD81D811B8900D14B02 /* CandleChartDataEntry.swift */ = {isa = PBXFileReference; fileEncoding = 4; lastKnownFileType = sourcecode.swift; path = CandleChartDataEntry.swift; sourceTree = "<group>"; };
		06B11FD91D811B8900D14B02 /* CandleChartDataSet.swift */ = {isa = PBXFileReference; fileEncoding = 4; lastKnownFileType = sourcecode.swift; path = CandleChartDataSet.swift; sourceTree = "<group>"; };
		06B11FDA1D811B8900D14B02 /* ChartData.swift */ = {isa = PBXFileReference; fileEncoding = 4; lastKnownFileType = sourcecode.swift; path = ChartData.swift; sourceTree = "<group>"; };
		06B11FDB1D811B8900D14B02 /* ChartDataEntry.swift */ = {isa = PBXFileReference; fileEncoding = 4; lastKnownFileType = sourcecode.swift; path = ChartDataEntry.swift; sourceTree = "<group>"; };
		06B11FDC1D811B8900D14B02 /* ChartDataEntryBase.swift */ = {isa = PBXFileReference; fileEncoding = 4; lastKnownFileType = sourcecode.swift; path = ChartDataEntryBase.swift; sourceTree = "<group>"; };
		06B11FDD1D811B8900D14B02 /* ChartDataSet.swift */ = {isa = PBXFileReference; fileEncoding = 4; lastKnownFileType = sourcecode.swift; path = ChartDataSet.swift; sourceTree = "<group>"; };
		06B11FDE1D811B8900D14B02 /* CombinedChartData.swift */ = {isa = PBXFileReference; fileEncoding = 4; lastKnownFileType = sourcecode.swift; path = CombinedChartData.swift; sourceTree = "<group>"; };
		06B11FDF1D811B8900D14B02 /* LineChartData.swift */ = {isa = PBXFileReference; fileEncoding = 4; lastKnownFileType = sourcecode.swift; path = LineChartData.swift; sourceTree = "<group>"; };
		06B11FE01D811B8900D14B02 /* LineChartDataSet.swift */ = {isa = PBXFileReference; fileEncoding = 4; lastKnownFileType = sourcecode.swift; path = LineChartDataSet.swift; sourceTree = "<group>"; };
		06B11FE11D811B8900D14B02 /* LineRadarChartDataSet.swift */ = {isa = PBXFileReference; fileEncoding = 4; lastKnownFileType = sourcecode.swift; path = LineRadarChartDataSet.swift; sourceTree = "<group>"; };
		06B11FE21D811B8900D14B02 /* LineScatterCandleRadarChartDataSet.swift */ = {isa = PBXFileReference; fileEncoding = 4; lastKnownFileType = sourcecode.swift; path = LineScatterCandleRadarChartDataSet.swift; sourceTree = "<group>"; };
		06B11FE31D811B8900D14B02 /* PieChartData.swift */ = {isa = PBXFileReference; fileEncoding = 4; lastKnownFileType = sourcecode.swift; path = PieChartData.swift; sourceTree = "<group>"; };
		06B11FE41D811B8900D14B02 /* PieChartDataEntry.swift */ = {isa = PBXFileReference; fileEncoding = 4; lastKnownFileType = sourcecode.swift; path = PieChartDataEntry.swift; sourceTree = "<group>"; };
		06B11FE51D811B8900D14B02 /* PieChartDataSet.swift */ = {isa = PBXFileReference; fileEncoding = 4; lastKnownFileType = sourcecode.swift; path = PieChartDataSet.swift; sourceTree = "<group>"; };
		06B11FE61D811B8900D14B02 /* RadarChartData.swift */ = {isa = PBXFileReference; fileEncoding = 4; lastKnownFileType = sourcecode.swift; path = RadarChartData.swift; sourceTree = "<group>"; };
		06B11FE71D811B8900D14B02 /* RadarChartDataEntry.swift */ = {isa = PBXFileReference; fileEncoding = 4; lastKnownFileType = sourcecode.swift; path = RadarChartDataEntry.swift; sourceTree = "<group>"; };
		06B11FE81D811B8900D14B02 /* RadarChartDataSet.swift */ = {isa = PBXFileReference; fileEncoding = 4; lastKnownFileType = sourcecode.swift; path = RadarChartDataSet.swift; sourceTree = "<group>"; };
		06B11FE91D811B8900D14B02 /* ScatterChartData.swift */ = {isa = PBXFileReference; fileEncoding = 4; lastKnownFileType = sourcecode.swift; path = ScatterChartData.swift; sourceTree = "<group>"; };
		06B11FEA1D811B8900D14B02 /* ScatterChartDataSet.swift */ = {isa = PBXFileReference; fileEncoding = 4; lastKnownFileType = sourcecode.swift; path = ScatterChartDataSet.swift; sourceTree = "<group>"; };
		06B11FEC1D811B8900D14B02 /* IBarChartDataSet.swift */ = {isa = PBXFileReference; fileEncoding = 4; lastKnownFileType = sourcecode.swift; path = IBarChartDataSet.swift; sourceTree = "<group>"; };
		06B11FED1D811B8900D14B02 /* IBarLineScatterCandleBubbleChartDataSet.swift */ = {isa = PBXFileReference; fileEncoding = 4; lastKnownFileType = sourcecode.swift; path = IBarLineScatterCandleBubbleChartDataSet.swift; sourceTree = "<group>"; };
		06B11FEE1D811B8900D14B02 /* IBubbleChartDataSet.swift */ = {isa = PBXFileReference; fileEncoding = 4; lastKnownFileType = sourcecode.swift; path = IBubbleChartDataSet.swift; sourceTree = "<group>"; };
		06B11FEF1D811B8900D14B02 /* ICandleChartDataSet.swift */ = {isa = PBXFileReference; fileEncoding = 4; lastKnownFileType = sourcecode.swift; path = ICandleChartDataSet.swift; sourceTree = "<group>"; };
		06B11FF01D811B8900D14B02 /* IChartDataSet.swift */ = {isa = PBXFileReference; fileEncoding = 4; lastKnownFileType = sourcecode.swift; path = IChartDataSet.swift; sourceTree = "<group>"; };
		06B11FF11D811B8900D14B02 /* ILineChartDataSet.swift */ = {isa = PBXFileReference; fileEncoding = 4; lastKnownFileType = sourcecode.swift; path = ILineChartDataSet.swift; sourceTree = "<group>"; };
		06B11FF21D811B8900D14B02 /* ILineRadarChartDataSet.swift */ = {isa = PBXFileReference; fileEncoding = 4; lastKnownFileType = sourcecode.swift; path = ILineRadarChartDataSet.swift; sourceTree = "<group>"; };
		06B11FF31D811B8900D14B02 /* ILineScatterCandleRadarChartDataSet.swift */ = {isa = PBXFileReference; fileEncoding = 4; lastKnownFileType = sourcecode.swift; path = ILineScatterCandleRadarChartDataSet.swift; sourceTree = "<group>"; };
		06B11FF41D811B8900D14B02 /* IPieChartDataSet.swift */ = {isa = PBXFileReference; fileEncoding = 4; lastKnownFileType = sourcecode.swift; path = IPieChartDataSet.swift; sourceTree = "<group>"; };
		06B11FF51D811B8900D14B02 /* IRadarChartDataSet.swift */ = {isa = PBXFileReference; fileEncoding = 4; lastKnownFileType = sourcecode.swift; path = IRadarChartDataSet.swift; sourceTree = "<group>"; };
		06B11FF61D811B8900D14B02 /* IScatterChartDataSet.swift */ = {isa = PBXFileReference; fileEncoding = 4; lastKnownFileType = sourcecode.swift; path = IScatterChartDataSet.swift; sourceTree = "<group>"; };
		06B11FF81D811B8900D14B02 /* DataApproximator.swift */ = {isa = PBXFileReference; fileEncoding = 4; lastKnownFileType = sourcecode.swift; path = DataApproximator.swift; sourceTree = "<group>"; };
		06B11FFA1D811B8900D14B02 /* DefaultAxisValueFormatter.swift */ = {isa = PBXFileReference; fileEncoding = 4; lastKnownFileType = sourcecode.swift; path = DefaultAxisValueFormatter.swift; sourceTree = "<group>"; };
		06B11FFB1D811B8900D14B02 /* DefaultFillFormatter.swift */ = {isa = PBXFileReference; fileEncoding = 4; lastKnownFileType = sourcecode.swift; path = DefaultFillFormatter.swift; sourceTree = "<group>"; };
		06B11FFC1D811B8900D14B02 /* DefaultValueFormatter.swift */ = {isa = PBXFileReference; fileEncoding = 4; lastKnownFileType = sourcecode.swift; path = DefaultValueFormatter.swift; sourceTree = "<group>"; };
		06B11FFD1D811B8900D14B02 /* IAxisValueFormatter.swift */ = {isa = PBXFileReference; fileEncoding = 4; lastKnownFileType = sourcecode.swift; path = IAxisValueFormatter.swift; sourceTree = "<group>"; };
		06B11FFE1D811B8900D14B02 /* IFillFormatter.swift */ = {isa = PBXFileReference; fileEncoding = 4; lastKnownFileType = sourcecode.swift; path = IFillFormatter.swift; sourceTree = "<group>"; };
		06B11FFF1D811B8900D14B02 /* IValueFormatter.swift */ = {isa = PBXFileReference; fileEncoding = 4; lastKnownFileType = sourcecode.swift; path = IValueFormatter.swift; sourceTree = "<group>"; };
		06B120011D811B8900D14B02 /* BarHighlighter.swift */ = {isa = PBXFileReference; fileEncoding = 4; lastKnownFileType = sourcecode.swift; path = BarHighlighter.swift; sourceTree = "<group>"; };
		06B120021D811B8900D14B02 /* ChartHighlighter.swift */ = {isa = PBXFileReference; fileEncoding = 4; lastKnownFileType = sourcecode.swift; path = ChartHighlighter.swift; sourceTree = "<group>"; };
		06B120031D811B8900D14B02 /* CombinedHighlighter.swift */ = {isa = PBXFileReference; fileEncoding = 4; lastKnownFileType = sourcecode.swift; path = CombinedHighlighter.swift; sourceTree = "<group>"; };
		06B120041D811B8900D14B02 /* Highlight.swift */ = {isa = PBXFileReference; fileEncoding = 4; lastKnownFileType = sourcecode.swift; path = Highlight.swift; sourceTree = "<group>"; };
		06B120051D811B8900D14B02 /* HorizontalBarHighlighter.swift */ = {isa = PBXFileReference; fileEncoding = 4; lastKnownFileType = sourcecode.swift; path = HorizontalBarHighlighter.swift; sourceTree = "<group>"; };
		06B120061D811B8900D14B02 /* IHighlighter.swift */ = {isa = PBXFileReference; fileEncoding = 4; lastKnownFileType = sourcecode.swift; path = IHighlighter.swift; sourceTree = "<group>"; };
		06B120071D811B8900D14B02 /* PieHighlighter.swift */ = {isa = PBXFileReference; fileEncoding = 4; lastKnownFileType = sourcecode.swift; path = PieHighlighter.swift; sourceTree = "<group>"; };
		06B120081D811B8900D14B02 /* PieRadarHighlighter.swift */ = {isa = PBXFileReference; fileEncoding = 4; lastKnownFileType = sourcecode.swift; path = PieRadarHighlighter.swift; sourceTree = "<group>"; };
		06B120091D811B8900D14B02 /* RadarHighlighter.swift */ = {isa = PBXFileReference; fileEncoding = 4; lastKnownFileType = sourcecode.swift; path = RadarHighlighter.swift; sourceTree = "<group>"; };
		06B1200A1D811B8900D14B02 /* Range.swift */ = {isa = PBXFileReference; fileEncoding = 4; lastKnownFileType = sourcecode.swift; path = Range.swift; sourceTree = "<group>"; };
		06B1200C1D811B8900D14B02 /* BarChartDataProvider.swift */ = {isa = PBXFileReference; fileEncoding = 4; lastKnownFileType = sourcecode.swift; path = BarChartDataProvider.swift; sourceTree = "<group>"; };
		06B1200D1D811B8900D14B02 /* BarLineScatterCandleBubbleChartDataProvider.swift */ = {isa = PBXFileReference; fileEncoding = 4; lastKnownFileType = sourcecode.swift; path = BarLineScatterCandleBubbleChartDataProvider.swift; sourceTree = "<group>"; };
		06B1200E1D811B8900D14B02 /* BubbleChartDataProvider.swift */ = {isa = PBXFileReference; fileEncoding = 4; lastKnownFileType = sourcecode.swift; path = BubbleChartDataProvider.swift; sourceTree = "<group>"; };
		06B1200F1D811B8900D14B02 /* CandleChartDataProvider.swift */ = {isa = PBXFileReference; fileEncoding = 4; lastKnownFileType = sourcecode.swift; path = CandleChartDataProvider.swift; sourceTree = "<group>"; };
		06B120101D811B8900D14B02 /* ChartDataProvider.swift */ = {isa = PBXFileReference; fileEncoding = 4; lastKnownFileType = sourcecode.swift; path = ChartDataProvider.swift; sourceTree = "<group>"; };
		06B120111D811B8900D14B02 /* CombinedChartDataProvider.swift */ = {isa = PBXFileReference; fileEncoding = 4; lastKnownFileType = sourcecode.swift; path = CombinedChartDataProvider.swift; sourceTree = "<group>"; };
		06B120121D811B8900D14B02 /* LineChartDataProvider.swift */ = {isa = PBXFileReference; fileEncoding = 4; lastKnownFileType = sourcecode.swift; path = LineChartDataProvider.swift; sourceTree = "<group>"; };
		06B120131D811B8900D14B02 /* ScatterChartDataProvider.swift */ = {isa = PBXFileReference; fileEncoding = 4; lastKnownFileType = sourcecode.swift; path = ScatterChartDataProvider.swift; sourceTree = "<group>"; };
		06B120151D811B8900D14B02 /* AnimatedMoveViewJob.swift */ = {isa = PBXFileReference; fileEncoding = 4; lastKnownFileType = sourcecode.swift; path = AnimatedMoveViewJob.swift; sourceTree = "<group>"; };
		06B120161D811B8900D14B02 /* AnimatedViewPortJob.swift */ = {isa = PBXFileReference; fileEncoding = 4; lastKnownFileType = sourcecode.swift; path = AnimatedViewPortJob.swift; sourceTree = "<group>"; };
		06B120171D811B8900D14B02 /* AnimatedZoomViewJob.swift */ = {isa = PBXFileReference; fileEncoding = 4; lastKnownFileType = sourcecode.swift; path = AnimatedZoomViewJob.swift; sourceTree = "<group>"; };
		06B120181D811B8900D14B02 /* MoveViewJob.swift */ = {isa = PBXFileReference; fileEncoding = 4; lastKnownFileType = sourcecode.swift; path = MoveViewJob.swift; sourceTree = "<group>"; };
		06B120191D811B8900D14B02 /* ViewPortJob.swift */ = {isa = PBXFileReference; fileEncoding = 4; lastKnownFileType = sourcecode.swift; path = ViewPortJob.swift; sourceTree = "<group>"; };
		06B1201A1D811B8900D14B02 /* ZoomViewJob.swift */ = {isa = PBXFileReference; fileEncoding = 4; lastKnownFileType = sourcecode.swift; path = ZoomViewJob.swift; sourceTree = "<group>"; };
		06B1201C1D811B8900D14B02 /* AxisRendererBase.swift */ = {isa = PBXFileReference; fileEncoding = 4; lastKnownFileType = sourcecode.swift; path = AxisRendererBase.swift; sourceTree = "<group>"; };
		06B1201D1D811B8900D14B02 /* BarChartRenderer.swift */ = {isa = PBXFileReference; fileEncoding = 4; lastKnownFileType = sourcecode.swift; path = BarChartRenderer.swift; sourceTree = "<group>"; };
		06B1201E1D811B8900D14B02 /* BarLineScatterCandleBubbleRenderer.swift */ = {isa = PBXFileReference; fileEncoding = 4; lastKnownFileType = sourcecode.swift; path = BarLineScatterCandleBubbleRenderer.swift; sourceTree = "<group>"; };
		06B1201F1D811B8900D14B02 /* BubbleChartRenderer.swift */ = {isa = PBXFileReference; fileEncoding = 4; lastKnownFileType = sourcecode.swift; path = BubbleChartRenderer.swift; sourceTree = "<group>"; };
		06B120201D811B8900D14B02 /* CandleStickChartRenderer.swift */ = {isa = PBXFileReference; fileEncoding = 4; lastKnownFileType = sourcecode.swift; path = CandleStickChartRenderer.swift; sourceTree = "<group>"; };
		06B120211D811B8900D14B02 /* ChartDataRendererBase.swift */ = {isa = PBXFileReference; fileEncoding = 4; lastKnownFileType = sourcecode.swift; path = ChartDataRendererBase.swift; sourceTree = "<group>"; };
		06B120221D811B8900D14B02 /* CombinedChartRenderer.swift */ = {isa = PBXFileReference; fileEncoding = 4; lastKnownFileType = sourcecode.swift; path = CombinedChartRenderer.swift; sourceTree = "<group>"; };
		06B120231D811B8900D14B02 /* HorizontalBarChartRenderer.swift */ = {isa = PBXFileReference; fileEncoding = 4; lastKnownFileType = sourcecode.swift; path = HorizontalBarChartRenderer.swift; sourceTree = "<group>"; };
		06B120241D811B8900D14B02 /* LegendRenderer.swift */ = {isa = PBXFileReference; fileEncoding = 4; lastKnownFileType = sourcecode.swift; path = LegendRenderer.swift; sourceTree = "<group>"; };
		06B120251D811B8900D14B02 /* LineChartRenderer.swift */ = {isa = PBXFileReference; fileEncoding = 4; lastKnownFileType = sourcecode.swift; path = LineChartRenderer.swift; sourceTree = "<group>"; };
		06B120261D811B8900D14B02 /* LineRadarRenderer.swift */ = {isa = PBXFileReference; fileEncoding = 4; lastKnownFileType = sourcecode.swift; path = LineRadarRenderer.swift; sourceTree = "<group>"; };
		06B120271D811B8900D14B02 /* LineScatterCandleRadarRenderer.swift */ = {isa = PBXFileReference; fileEncoding = 4; lastKnownFileType = sourcecode.swift; path = LineScatterCandleRadarRenderer.swift; sourceTree = "<group>"; };
		06B120281D811B8900D14B02 /* PieChartRenderer.swift */ = {isa = PBXFileReference; fileEncoding = 4; lastKnownFileType = sourcecode.swift; path = PieChartRenderer.swift; sourceTree = "<group>"; };
		06B120291D811B8900D14B02 /* RadarChartRenderer.swift */ = {isa = PBXFileReference; fileEncoding = 4; lastKnownFileType = sourcecode.swift; path = RadarChartRenderer.swift; sourceTree = "<group>"; };
		06B1202A1D811B8900D14B02 /* Renderer.swift */ = {isa = PBXFileReference; fileEncoding = 4; lastKnownFileType = sourcecode.swift; path = Renderer.swift; sourceTree = "<group>"; };
		06B1202C1D811B8900D14B02 /* ChevronDownShapeRenderer.swift */ = {isa = PBXFileReference; fileEncoding = 4; lastKnownFileType = sourcecode.swift; path = ChevronDownShapeRenderer.swift; sourceTree = "<group>"; };
		06B1202D1D811B8900D14B02 /* ChevronUpShapeRenderer.swift */ = {isa = PBXFileReference; fileEncoding = 4; lastKnownFileType = sourcecode.swift; path = ChevronUpShapeRenderer.swift; sourceTree = "<group>"; };
		06B1202E1D811B8900D14B02 /* CircleShapeRenderer.swift */ = {isa = PBXFileReference; fileEncoding = 4; lastKnownFileType = sourcecode.swift; path = CircleShapeRenderer.swift; sourceTree = "<group>"; };
		06B1202F1D811B8900D14B02 /* CrossShapeRenderer.swift */ = {isa = PBXFileReference; fileEncoding = 4; lastKnownFileType = sourcecode.swift; path = CrossShapeRenderer.swift; sourceTree = "<group>"; };
		06B120301D811B8900D14B02 /* IShapeRenderer.swift */ = {isa = PBXFileReference; fileEncoding = 4; lastKnownFileType = sourcecode.swift; path = IShapeRenderer.swift; sourceTree = "<group>"; };
		06B120311D811B8900D14B02 /* SquareShapeRenderer.swift */ = {isa = PBXFileReference; fileEncoding = 4; lastKnownFileType = sourcecode.swift; path = SquareShapeRenderer.swift; sourceTree = "<group>"; };
		06B120321D811B8900D14B02 /* TriangleShapeRenderer.swift */ = {isa = PBXFileReference; fileEncoding = 4; lastKnownFileType = sourcecode.swift; path = TriangleShapeRenderer.swift; sourceTree = "<group>"; };
		06B120331D811B8900D14B02 /* XShapeRenderer.swift */ = {isa = PBXFileReference; fileEncoding = 4; lastKnownFileType = sourcecode.swift; path = XShapeRenderer.swift; sourceTree = "<group>"; };
		06B120341D811B8900D14B02 /* ScatterChartRenderer.swift */ = {isa = PBXFileReference; fileEncoding = 4; lastKnownFileType = sourcecode.swift; path = ScatterChartRenderer.swift; sourceTree = "<group>"; };
		06B120351D811B8900D14B02 /* XAxisRenderer.swift */ = {isa = PBXFileReference; fileEncoding = 4; lastKnownFileType = sourcecode.swift; path = XAxisRenderer.swift; sourceTree = "<group>"; };
		06B120361D811B8900D14B02 /* XAxisRendererHorizontalBarChart.swift */ = {isa = PBXFileReference; fileEncoding = 4; lastKnownFileType = sourcecode.swift; path = XAxisRendererHorizontalBarChart.swift; sourceTree = "<group>"; };
		06B120371D811B8900D14B02 /* XAxisRendererRadarChart.swift */ = {isa = PBXFileReference; fileEncoding = 4; lastKnownFileType = sourcecode.swift; path = XAxisRendererRadarChart.swift; sourceTree = "<group>"; };
		06B120381D811B8900D14B02 /* YAxisRenderer.swift */ = {isa = PBXFileReference; fileEncoding = 4; lastKnownFileType = sourcecode.swift; path = YAxisRenderer.swift; sourceTree = "<group>"; };
		06B120391D811B8900D14B02 /* YAxisRendererHorizontalBarChart.swift */ = {isa = PBXFileReference; fileEncoding = 4; lastKnownFileType = sourcecode.swift; path = YAxisRendererHorizontalBarChart.swift; sourceTree = "<group>"; };
		06B1203A1D811B8900D14B02 /* YAxisRendererRadarChart.swift */ = {isa = PBXFileReference; fileEncoding = 4; lastKnownFileType = sourcecode.swift; path = YAxisRendererRadarChart.swift; sourceTree = "<group>"; };
		06B1203C1D811B8900D14B02 /* ChartColorTemplates.swift */ = {isa = PBXFileReference; fileEncoding = 4; lastKnownFileType = sourcecode.swift; path = ChartColorTemplates.swift; sourceTree = "<group>"; };
		06B1203D1D811B8900D14B02 /* ChartUtils.swift */ = {isa = PBXFileReference; fileEncoding = 4; lastKnownFileType = sourcecode.swift; path = ChartUtils.swift; sourceTree = "<group>"; };
		06B1203E1D811B8900D14B02 /* Fill.swift */ = {isa = PBXFileReference; fileEncoding = 4; lastKnownFileType = sourcecode.swift; path = Fill.swift; sourceTree = "<group>"; };
		06B1203F1D811B8900D14B02 /* Platform.swift */ = {isa = PBXFileReference; fileEncoding = 4; lastKnownFileType = sourcecode.swift; path = Platform.swift; sourceTree = "<group>"; };
		06B120401D811B8900D14B02 /* Transformer.swift */ = {isa = PBXFileReference; fileEncoding = 4; lastKnownFileType = sourcecode.swift; path = Transformer.swift; sourceTree = "<group>"; };
		06B120411D811B8900D14B02 /* TransformerHorizontalBarChart.swift */ = {isa = PBXFileReference; fileEncoding = 4; lastKnownFileType = sourcecode.swift; path = TransformerHorizontalBarChart.swift; sourceTree = "<group>"; };
		06B120421D811B8900D14B02 /* ViewPortHandler.swift */ = {isa = PBXFileReference; fileEncoding = 4; lastKnownFileType = sourcecode.swift; path = ViewPortHandler.swift; sourceTree = "<group>"; };
		06B120D51D811E6200D14B02 /* ChartsRealm.framework */ = {isa = PBXFileReference; explicitFileType = wrapper.framework; includeInIndex = 0; path = ChartsRealm.framework; sourceTree = BUILT_PRODUCTS_DIR; };
		06B120DE1D811E8E00D14B02 /* RealmBarDataSet.swift */ = {isa = PBXFileReference; fileEncoding = 4; lastKnownFileType = sourcecode.swift; path = RealmBarDataSet.swift; sourceTree = "<group>"; };
		06B120DF1D811E8E00D14B02 /* RealmBarLineScatterCandleBubbleDataSet.swift */ = {isa = PBXFileReference; fileEncoding = 4; lastKnownFileType = sourcecode.swift; path = RealmBarLineScatterCandleBubbleDataSet.swift; sourceTree = "<group>"; };
		06B120E01D811E8E00D14B02 /* RealmBaseDataSet.swift */ = {isa = PBXFileReference; fileEncoding = 4; lastKnownFileType = sourcecode.swift; path = RealmBaseDataSet.swift; sourceTree = "<group>"; };
		06B120E11D811E8E00D14B02 /* RealmBubbleDataSet.swift */ = {isa = PBXFileReference; fileEncoding = 4; lastKnownFileType = sourcecode.swift; path = RealmBubbleDataSet.swift; sourceTree = "<group>"; };
		06B120E21D811E8E00D14B02 /* RealmCandleDataSet.swift */ = {isa = PBXFileReference; fileEncoding = 4; lastKnownFileType = sourcecode.swift; path = RealmCandleDataSet.swift; sourceTree = "<group>"; };
		06B120E31D811E8E00D14B02 /* RealmLineDataSet.swift */ = {isa = PBXFileReference; fileEncoding = 4; lastKnownFileType = sourcecode.swift; path = RealmLineDataSet.swift; sourceTree = "<group>"; };
		06B120E41D811E8E00D14B02 /* RealmLineRadarDataSet.swift */ = {isa = PBXFileReference; fileEncoding = 4; lastKnownFileType = sourcecode.swift; path = RealmLineRadarDataSet.swift; sourceTree = "<group>"; };
		06B120E51D811E8E00D14B02 /* RealmLineScatterCandleRadarDataSet.swift */ = {isa = PBXFileReference; fileEncoding = 4; lastKnownFileType = sourcecode.swift; path = RealmLineScatterCandleRadarDataSet.swift; sourceTree = "<group>"; };
		06B120E61D811E8E00D14B02 /* RealmPieDataSet.swift */ = {isa = PBXFileReference; fileEncoding = 4; lastKnownFileType = sourcecode.swift; path = RealmPieDataSet.swift; sourceTree = "<group>"; };
		06B120E71D811E8E00D14B02 /* RealmRadarDataSet.swift */ = {isa = PBXFileReference; fileEncoding = 4; lastKnownFileType = sourcecode.swift; path = RealmRadarDataSet.swift; sourceTree = "<group>"; };
		06B120E81D811E8E00D14B02 /* RealmScatterDataSet.swift */ = {isa = PBXFileReference; fileEncoding = 4; lastKnownFileType = sourcecode.swift; path = RealmScatterDataSet.swift; sourceTree = "<group>"; };
		06B120F71D811E9600D14B02 /* ChartsRealm.h */ = {isa = PBXFileReference; fileEncoding = 4; lastKnownFileType = sourcecode.c.h; name = ChartsRealm.h; path = "Source/Supporting Files/ChartsRealm.h"; sourceTree = "<group>"; };
		06B120F81D811E9600D14B02 /* Info.plist */ = {isa = PBXFileReference; fileEncoding = 4; lastKnownFileType = text.plist.xml; name = Info.plist; path = "Source/Supporting Files/Info.plist"; sourceTree = "<group>"; };
		06B121111D81201C00D14B02 /* Info.plist */ = {isa = PBXFileReference; fileEncoding = 4; lastKnownFileType = text.plist.xml; name = Info.plist; path = "Tests/Supporting Files/Info.plist"; sourceTree = SOURCE_ROOT; };
		06B3C0F31D99F85400B1DF43 /* BarChartTests.swift */ = {isa = PBXFileReference; fileEncoding = 4; lastKnownFileType = sourcecode.swift; path = BarChartTests.swift; sourceTree = "<group>"; };
		06B3C0F41D99F85400B1DF43 /* LineChartTests.swift */ = {isa = PBXFileReference; fileEncoding = 4; lastKnownFileType = sourcecode.swift; path = LineChartTests.swift; sourceTree = "<group>"; };
		06B3C0F61D99F85400B1DF43 /* ChartsRealmTest.swift */ = {isa = PBXFileReference; fileEncoding = 4; lastKnownFileType = sourcecode.swift; path = ChartsRealmTest.swift; sourceTree = "<group>"; };
		5B56A9CC1D905EB300F58178 /* Description.swift */ = {isa = PBXFileReference; fileEncoding = 4; lastKnownFileType = sourcecode.swift; path = Description.swift; sourceTree = "<group>"; };
/* End PBXFileReference section */

/* Begin PBXFrameworksBuildPhase section */
		06165F201D8110E600722320 /* Frameworks */ = {
			isa = PBXFrameworksBuildPhase;
			buildActionMask = 2147483647;
			files = (
			);
			runOnlyForDeploymentPostprocessing = 0;
		};
		06165F2B1D8110E600722320 /* Frameworks */ = {
			isa = PBXFrameworksBuildPhase;
			buildActionMask = 2147483647;
			files = (
				06B3C0F11D99F82700B1DF43 /* ChartsRealm.framework in Frameworks */,
				06165F2F1D8110E600722320 /* Charts.framework in Frameworks */,
			);
			runOnlyForDeploymentPostprocessing = 0;
		};
		06B120D11D811E6200D14B02 /* Frameworks */ = {
			isa = PBXFrameworksBuildPhase;
			buildActionMask = 2147483647;
			files = (
				06B121151D81214300D14B02 /* Charts.framework in Frameworks */,
			);
			runOnlyForDeploymentPostprocessing = 0;
		};
/* End PBXFrameworksBuildPhase section */

/* Begin PBXGroup section */
		06165F1A1D8110E600722320 = {
			isa = PBXGroup;
			children = (
				063FF0401D8CC9940094A042 /* Carthage.xcconfig */,
				06500D381D81115900156E8A /* Charts */,
				06B120CD1D811D9D00D14B02 /* ChartsRealm */,
				06165F321D8110E700722320 /* ChartsTests */,
				06165F251D8110E600722320 /* Products */,
			);
			sourceTree = "<group>";
		};
		06165F251D8110E600722320 /* Products */ = {
			isa = PBXGroup;
			children = (
				06165F241D8110E600722320 /* Charts.framework */,
				06165F2E1D8110E600722320 /* ChartsTests.xctest */,
				06B120D51D811E6200D14B02 /* ChartsRealm.framework */,
			);
			name = Products;
			sourceTree = "<group>";
		};
		06165F321D8110E700722320 /* ChartsTests */ = {
			isa = PBXGroup;
			children = (
<<<<<<< HEAD
				06B3C0F21D99F85400B1DF43 /* Charts */,
				06B3C0F51D99F85400B1DF43 /* ChartsRealm */,
=======
				06B120C71D811BFC00D14B02 /* BarChartTests.swift */,
				06B120C91D811BFC00D14B02 /* LineChartTests.swift */,
				06761B5D1D98176000D5CE09 /* ChartUtilsTests.swift */,
>>>>>>> 7bc798b8
				06B1210D1D811FF200D14B02 /* Supporting Files */,
			);
			path = ChartsTests;
			sourceTree = "<group>";
		};
		06500D381D81115900156E8A /* Charts */ = {
			isa = PBXGroup;
			children = (
				06B11FAA1D811B4300D14B02 /* Classes */,
				06B11FAB1D811B5600D14B02 /* Supporting Files */,
			);
			name = Charts;
			sourceTree = "<group>";
		};
		06B11FAA1D811B4300D14B02 /* Classes */ = {
			isa = PBXGroup;
			children = (
				06B11FB01D811B8900D14B02 /* Animation */,
				06B11FB31D811B8900D14B02 /* Charts */,
				06B11FC01D811B8900D14B02 /* Components */,
				06B11FCB1D811B8900D14B02 /* Data */,
				06B11FF71D811B8900D14B02 /* Filters */,
				06B11FF91D811B8900D14B02 /* Formatters */,
				06B120001D811B8900D14B02 /* Highlight */,
				06B1200B1D811B8900D14B02 /* Interfaces */,
				06B120141D811B8900D14B02 /* Jobs */,
				06B1201B1D811B8900D14B02 /* Renderers */,
				06B1203B1D811B8900D14B02 /* Utils */,
			);
			name = Classes;
			sourceTree = "<group>";
		};
		06B11FAB1D811B5600D14B02 /* Supporting Files */ = {
			isa = PBXGroup;
			children = (
				06B11FAE1D811B7000D14B02 /* Charts.h */,
				06B11FAC1D811B6600D14B02 /* Info.plist */,
			);
			name = "Supporting Files";
			sourceTree = "<group>";
		};
		06B11FB01D811B8900D14B02 /* Animation */ = {
			isa = PBXGroup;
			children = (
				06B11FB11D811B8900D14B02 /* Animator.swift */,
				06B11FB21D811B8900D14B02 /* ChartAnimationEasing.swift */,
			);
			name = Animation;
			path = Source/Charts/Animation;
			sourceTree = "<group>";
		};
		06B11FB31D811B8900D14B02 /* Charts */ = {
			isa = PBXGroup;
			children = (
				06B11FB41D811B8900D14B02 /* BarChartView.swift */,
				06B11FB51D811B8900D14B02 /* BarLineChartViewBase.swift */,
				06B11FB61D811B8900D14B02 /* BubbleChartView.swift */,
				06B11FB71D811B8900D14B02 /* CandleStickChartView.swift */,
				06B11FB81D811B8900D14B02 /* ChartViewBase.swift */,
				06B11FB91D811B8900D14B02 /* CombinedChartView.swift */,
				06B11FBA1D811B8900D14B02 /* HorizontalBarChartView.swift */,
				06B11FBB1D811B8900D14B02 /* LineChartView.swift */,
				06B11FBC1D811B8900D14B02 /* PieChartView.swift */,
				06B11FBD1D811B8900D14B02 /* PieRadarChartViewBase.swift */,
				06B11FBE1D811B8900D14B02 /* RadarChartView.swift */,
				06B11FBF1D811B8900D14B02 /* ScatterChartView.swift */,
			);
			name = Charts;
			path = Source/Charts/Charts;
			sourceTree = "<group>";
		};
		06B11FC01D811B8900D14B02 /* Components */ = {
			isa = PBXGroup;
			children = (
				06B11FC11D811B8900D14B02 /* AxisBase.swift */,
				06B11FC21D811B8900D14B02 /* ChartLimitLine.swift */,
				06B11FC31D811B8900D14B02 /* ComponentBase.swift */,
				5B56A9CC1D905EB300F58178 /* Description.swift */,
				06B11FC41D811B8900D14B02 /* IMarker.swift */,
				06B11FC51D811B8900D14B02 /* Legend.swift */,
				06B11FC61D811B8900D14B02 /* LegendEntry.swift */,
				06B11FC71D811B8900D14B02 /* MarkerImage.swift */,
				06B11FC81D811B8900D14B02 /* MarkerView.swift */,
				06B11FC91D811B8900D14B02 /* XAxis.swift */,
				06B11FCA1D811B8900D14B02 /* YAxis.swift */,
			);
			name = Components;
			path = Source/Charts/Components;
			sourceTree = "<group>";
		};
		06B11FCB1D811B8900D14B02 /* Data */ = {
			isa = PBXGroup;
			children = (
				06B11FCC1D811B8900D14B02 /* Implementations */,
				06B11FEB1D811B8900D14B02 /* Interfaces */,
			);
			name = Data;
			path = Source/Charts/Data;
			sourceTree = "<group>";
		};
		06B11FCC1D811B8900D14B02 /* Implementations */ = {
			isa = PBXGroup;
			children = (
				06B11FCD1D811B8900D14B02 /* ChartBaseDataSet.swift */,
				06B11FCE1D811B8900D14B02 /* Standard */,
			);
			path = Implementations;
			sourceTree = "<group>";
		};
		06B11FCE1D811B8900D14B02 /* Standard */ = {
			isa = PBXGroup;
			children = (
				06B11FCF1D811B8900D14B02 /* BarChartData.swift */,
				06B11FD01D811B8900D14B02 /* BarChartDataEntry.swift */,
				06B11FD11D811B8900D14B02 /* BarChartDataSet.swift */,
				06B11FD21D811B8900D14B02 /* BarLineScatterCandleBubbleChartData.swift */,
				06B11FD31D811B8900D14B02 /* BarLineScatterCandleBubbleChartDataSet.swift */,
				06B11FD41D811B8900D14B02 /* BubbleChartData.swift */,
				06B11FD51D811B8900D14B02 /* BubbleChartDataEntry.swift */,
				06B11FD61D811B8900D14B02 /* BubbleChartDataSet.swift */,
				06B11FD71D811B8900D14B02 /* CandleChartData.swift */,
				06B11FD81D811B8900D14B02 /* CandleChartDataEntry.swift */,
				06B11FD91D811B8900D14B02 /* CandleChartDataSet.swift */,
				06B11FDA1D811B8900D14B02 /* ChartData.swift */,
				06B11FDB1D811B8900D14B02 /* ChartDataEntry.swift */,
				06B11FDC1D811B8900D14B02 /* ChartDataEntryBase.swift */,
				06B11FDD1D811B8900D14B02 /* ChartDataSet.swift */,
				06B11FDE1D811B8900D14B02 /* CombinedChartData.swift */,
				06B11FDF1D811B8900D14B02 /* LineChartData.swift */,
				06B11FE01D811B8900D14B02 /* LineChartDataSet.swift */,
				06B11FE11D811B8900D14B02 /* LineRadarChartDataSet.swift */,
				06B11FE21D811B8900D14B02 /* LineScatterCandleRadarChartDataSet.swift */,
				06B11FE31D811B8900D14B02 /* PieChartData.swift */,
				06B11FE41D811B8900D14B02 /* PieChartDataEntry.swift */,
				06B11FE51D811B8900D14B02 /* PieChartDataSet.swift */,
				06B11FE61D811B8900D14B02 /* RadarChartData.swift */,
				06B11FE71D811B8900D14B02 /* RadarChartDataEntry.swift */,
				06B11FE81D811B8900D14B02 /* RadarChartDataSet.swift */,
				06B11FE91D811B8900D14B02 /* ScatterChartData.swift */,
				06B11FEA1D811B8900D14B02 /* ScatterChartDataSet.swift */,
			);
			path = Standard;
			sourceTree = "<group>";
		};
		06B11FEB1D811B8900D14B02 /* Interfaces */ = {
			isa = PBXGroup;
			children = (
				06B11FEC1D811B8900D14B02 /* IBarChartDataSet.swift */,
				06B11FED1D811B8900D14B02 /* IBarLineScatterCandleBubbleChartDataSet.swift */,
				06B11FEE1D811B8900D14B02 /* IBubbleChartDataSet.swift */,
				06B11FEF1D811B8900D14B02 /* ICandleChartDataSet.swift */,
				06B11FF01D811B8900D14B02 /* IChartDataSet.swift */,
				06B11FF11D811B8900D14B02 /* ILineChartDataSet.swift */,
				06B11FF21D811B8900D14B02 /* ILineRadarChartDataSet.swift */,
				06B11FF31D811B8900D14B02 /* ILineScatterCandleRadarChartDataSet.swift */,
				06B11FF41D811B8900D14B02 /* IPieChartDataSet.swift */,
				06B11FF51D811B8900D14B02 /* IRadarChartDataSet.swift */,
				06B11FF61D811B8900D14B02 /* IScatterChartDataSet.swift */,
			);
			path = Interfaces;
			sourceTree = "<group>";
		};
		06B11FF71D811B8900D14B02 /* Filters */ = {
			isa = PBXGroup;
			children = (
				06B11FF81D811B8900D14B02 /* DataApproximator.swift */,
			);
			name = Filters;
			path = Source/Charts/Filters;
			sourceTree = "<group>";
		};
		06B11FF91D811B8900D14B02 /* Formatters */ = {
			isa = PBXGroup;
			children = (
				06B11FFA1D811B8900D14B02 /* DefaultAxisValueFormatter.swift */,
				06B11FFB1D811B8900D14B02 /* DefaultFillFormatter.swift */,
				06B11FFC1D811B8900D14B02 /* DefaultValueFormatter.swift */,
				06B11FFD1D811B8900D14B02 /* IAxisValueFormatter.swift */,
				06B11FFE1D811B8900D14B02 /* IFillFormatter.swift */,
				06B11FFF1D811B8900D14B02 /* IValueFormatter.swift */,
			);
			name = Formatters;
			path = Source/Charts/Formatters;
			sourceTree = "<group>";
		};
		06B120001D811B8900D14B02 /* Highlight */ = {
			isa = PBXGroup;
			children = (
				06B120011D811B8900D14B02 /* BarHighlighter.swift */,
				06B120021D811B8900D14B02 /* ChartHighlighter.swift */,
				06B120031D811B8900D14B02 /* CombinedHighlighter.swift */,
				06B120041D811B8900D14B02 /* Highlight.swift */,
				06B120051D811B8900D14B02 /* HorizontalBarHighlighter.swift */,
				06B120061D811B8900D14B02 /* IHighlighter.swift */,
				06B120071D811B8900D14B02 /* PieHighlighter.swift */,
				06B120081D811B8900D14B02 /* PieRadarHighlighter.swift */,
				06B120091D811B8900D14B02 /* RadarHighlighter.swift */,
				06B1200A1D811B8900D14B02 /* Range.swift */,
			);
			name = Highlight;
			path = Source/Charts/Highlight;
			sourceTree = "<group>";
		};
		06B1200B1D811B8900D14B02 /* Interfaces */ = {
			isa = PBXGroup;
			children = (
				06B1200C1D811B8900D14B02 /* BarChartDataProvider.swift */,
				06B1200D1D811B8900D14B02 /* BarLineScatterCandleBubbleChartDataProvider.swift */,
				06B1200E1D811B8900D14B02 /* BubbleChartDataProvider.swift */,
				06B1200F1D811B8900D14B02 /* CandleChartDataProvider.swift */,
				06B120101D811B8900D14B02 /* ChartDataProvider.swift */,
				06B120111D811B8900D14B02 /* CombinedChartDataProvider.swift */,
				06B120121D811B8900D14B02 /* LineChartDataProvider.swift */,
				06B120131D811B8900D14B02 /* ScatterChartDataProvider.swift */,
			);
			name = Interfaces;
			path = Source/Charts/Interfaces;
			sourceTree = "<group>";
		};
		06B120141D811B8900D14B02 /* Jobs */ = {
			isa = PBXGroup;
			children = (
				06B120151D811B8900D14B02 /* AnimatedMoveViewJob.swift */,
				06B120161D811B8900D14B02 /* AnimatedViewPortJob.swift */,
				06B120171D811B8900D14B02 /* AnimatedZoomViewJob.swift */,
				06B120181D811B8900D14B02 /* MoveViewJob.swift */,
				06B120191D811B8900D14B02 /* ViewPortJob.swift */,
				06B1201A1D811B8900D14B02 /* ZoomViewJob.swift */,
			);
			name = Jobs;
			path = Source/Charts/Jobs;
			sourceTree = "<group>";
		};
		06B1201B1D811B8900D14B02 /* Renderers */ = {
			isa = PBXGroup;
			children = (
				06B1201C1D811B8900D14B02 /* AxisRendererBase.swift */,
				06B1201D1D811B8900D14B02 /* BarChartRenderer.swift */,
				06B1201E1D811B8900D14B02 /* BarLineScatterCandleBubbleRenderer.swift */,
				06B1201F1D811B8900D14B02 /* BubbleChartRenderer.swift */,
				06B120201D811B8900D14B02 /* CandleStickChartRenderer.swift */,
				06B120211D811B8900D14B02 /* ChartDataRendererBase.swift */,
				06B120221D811B8900D14B02 /* CombinedChartRenderer.swift */,
				06B120231D811B8900D14B02 /* HorizontalBarChartRenderer.swift */,
				06B120241D811B8900D14B02 /* LegendRenderer.swift */,
				06B120251D811B8900D14B02 /* LineChartRenderer.swift */,
				06B120261D811B8900D14B02 /* LineRadarRenderer.swift */,
				06B120271D811B8900D14B02 /* LineScatterCandleRadarRenderer.swift */,
				06B120281D811B8900D14B02 /* PieChartRenderer.swift */,
				06B120291D811B8900D14B02 /* RadarChartRenderer.swift */,
				06B1202A1D811B8900D14B02 /* Renderer.swift */,
				06B1202B1D811B8900D14B02 /* Scatter */,
				06B120341D811B8900D14B02 /* ScatterChartRenderer.swift */,
				06B120351D811B8900D14B02 /* XAxisRenderer.swift */,
				06B120361D811B8900D14B02 /* XAxisRendererHorizontalBarChart.swift */,
				06B120371D811B8900D14B02 /* XAxisRendererRadarChart.swift */,
				06B120381D811B8900D14B02 /* YAxisRenderer.swift */,
				06B120391D811B8900D14B02 /* YAxisRendererHorizontalBarChart.swift */,
				06B1203A1D811B8900D14B02 /* YAxisRendererRadarChart.swift */,
			);
			name = Renderers;
			path = Source/Charts/Renderers;
			sourceTree = "<group>";
		};
		06B1202B1D811B8900D14B02 /* Scatter */ = {
			isa = PBXGroup;
			children = (
				06B1202C1D811B8900D14B02 /* ChevronDownShapeRenderer.swift */,
				06B1202D1D811B8900D14B02 /* ChevronUpShapeRenderer.swift */,
				06B1202E1D811B8900D14B02 /* CircleShapeRenderer.swift */,
				06B1202F1D811B8900D14B02 /* CrossShapeRenderer.swift */,
				06B120301D811B8900D14B02 /* IShapeRenderer.swift */,
				06B120311D811B8900D14B02 /* SquareShapeRenderer.swift */,
				06B120321D811B8900D14B02 /* TriangleShapeRenderer.swift */,
				06B120331D811B8900D14B02 /* XShapeRenderer.swift */,
			);
			path = Scatter;
			sourceTree = "<group>";
		};
		06B1203B1D811B8900D14B02 /* Utils */ = {
			isa = PBXGroup;
			children = (
				06B1203C1D811B8900D14B02 /* ChartColorTemplates.swift */,
				06B1203D1D811B8900D14B02 /* ChartUtils.swift */,
				06B1203E1D811B8900D14B02 /* Fill.swift */,
				06B1203F1D811B8900D14B02 /* Platform.swift */,
				06B120401D811B8900D14B02 /* Transformer.swift */,
				06B120411D811B8900D14B02 /* TransformerHorizontalBarChart.swift */,
				06B120421D811B8900D14B02 /* ViewPortHandler.swift */,
			);
			name = Utils;
			path = Source/Charts/Utils;
			sourceTree = "<group>";
		};
		06B120CD1D811D9D00D14B02 /* ChartsRealm */ = {
			isa = PBXGroup;
			children = (
				06B120CE1D811DAE00D14B02 /* Classes */,
				06B120CF1D811DB400D14B02 /* Supporting Files */,
			);
			name = ChartsRealm;
			sourceTree = "<group>";
		};
		06B120CE1D811DAE00D14B02 /* Classes */ = {
			isa = PBXGroup;
			children = (
				06B120DD1D811E8E00D14B02 /* Data */,
			);
			name = Classes;
			sourceTree = "<group>";
		};
		06B120CF1D811DB400D14B02 /* Supporting Files */ = {
			isa = PBXGroup;
			children = (
				06B120F71D811E9600D14B02 /* ChartsRealm.h */,
				06B120F81D811E9600D14B02 /* Info.plist */,
			);
			name = "Supporting Files";
			sourceTree = "<group>";
		};
		06B120DD1D811E8E00D14B02 /* Data */ = {
			isa = PBXGroup;
			children = (
				06B120DE1D811E8E00D14B02 /* RealmBarDataSet.swift */,
				06B120DF1D811E8E00D14B02 /* RealmBarLineScatterCandleBubbleDataSet.swift */,
				06B120E01D811E8E00D14B02 /* RealmBaseDataSet.swift */,
				06B120E11D811E8E00D14B02 /* RealmBubbleDataSet.swift */,
				06B120E21D811E8E00D14B02 /* RealmCandleDataSet.swift */,
				06B120E31D811E8E00D14B02 /* RealmLineDataSet.swift */,
				06B120E41D811E8E00D14B02 /* RealmLineRadarDataSet.swift */,
				06B120E51D811E8E00D14B02 /* RealmLineScatterCandleRadarDataSet.swift */,
				06B120E61D811E8E00D14B02 /* RealmPieDataSet.swift */,
				06B120E71D811E8E00D14B02 /* RealmRadarDataSet.swift */,
				06B120E81D811E8E00D14B02 /* RealmScatterDataSet.swift */,
			);
			name = Data;
			path = Source/ChartsRealm/Data;
			sourceTree = "<group>";
		};
		06B1210D1D811FF200D14B02 /* Supporting Files */ = {
			isa = PBXGroup;
			children = (
				06B121111D81201C00D14B02 /* Info.plist */,
			);
			name = "Supporting Files";
			sourceTree = "<group>";
		};
		06B3C0F21D99F85400B1DF43 /* Charts */ = {
			isa = PBXGroup;
			children = (
				06B3C0F31D99F85400B1DF43 /* BarChartTests.swift */,
				06B3C0F41D99F85400B1DF43 /* LineChartTests.swift */,
			);
			name = Charts;
			path = Tests/Charts;
			sourceTree = SOURCE_ROOT;
		};
		06B3C0F51D99F85400B1DF43 /* ChartsRealm */ = {
			isa = PBXGroup;
			children = (
				06B3C0F61D99F85400B1DF43 /* ChartsRealmTest.swift */,
			);
			name = ChartsRealm;
			path = Tests/ChartsRealm;
			sourceTree = SOURCE_ROOT;
		};
/* End PBXGroup section */

/* Begin PBXHeadersBuildPhase section */
		06165F211D8110E600722320 /* Headers */ = {
			isa = PBXHeadersBuildPhase;
			buildActionMask = 2147483647;
			files = (
				06B11FAF1D811B7000D14B02 /* Charts.h in Headers */,
			);
			runOnlyForDeploymentPostprocessing = 0;
		};
		06B120D21D811E6200D14B02 /* Headers */ = {
			isa = PBXHeadersBuildPhase;
			buildActionMask = 2147483647;
			files = (
				06B120F91D811E9600D14B02 /* ChartsRealm.h in Headers */,
			);
			runOnlyForDeploymentPostprocessing = 0;
		};
/* End PBXHeadersBuildPhase section */

/* Begin PBXNativeTarget section */
		06165F231D8110E600722320 /* Charts */ = {
			isa = PBXNativeTarget;
			buildConfigurationList = 06165F381D8110E700722320 /* Build configuration list for PBXNativeTarget "Charts" */;
			buildPhases = (
				06165F1F1D8110E600722320 /* Sources */,
				06165F201D8110E600722320 /* Frameworks */,
				06165F211D8110E600722320 /* Headers */,
				06165F221D8110E600722320 /* Resources */,
			);
			buildRules = (
			);
			dependencies = (
			);
			name = Charts;
			productName = Charts;
			productReference = 06165F241D8110E600722320 /* Charts.framework */;
			productType = "com.apple.product-type.framework";
		};
		06165F2D1D8110E600722320 /* ChartsTests */ = {
			isa = PBXNativeTarget;
			buildConfigurationList = 06165F3B1D8110E700722320 /* Build configuration list for PBXNativeTarget "ChartsTests" */;
			buildPhases = (
				064DBAE11D93813D002584CD /* Build Dependencies */,
				06165F2A1D8110E600722320 /* Sources */,
				06165F2B1D8110E600722320 /* Frameworks */,
				06165F2C1D8110E600722320 /* Resources */,
				06500E641D8116FC00156E8A /* Copy Carthage Frameworks */,
			);
			buildRules = (
			);
			dependencies = (
				06B3C0F01D99F82300B1DF43 /* PBXTargetDependency */,
				06165F311D8110E600722320 /* PBXTargetDependency */,
			);
			name = ChartsTests;
			productName = ChartsTests;
			productReference = 06165F2E1D8110E600722320 /* ChartsTests.xctest */;
			productType = "com.apple.product-type.bundle.unit-test";
		};
		06B120D41D811E6200D14B02 /* ChartsRealm */ = {
			isa = PBXNativeTarget;
			buildConfigurationList = 06B120DA1D811E6200D14B02 /* Build configuration list for PBXNativeTarget "ChartsRealm" */;
			buildPhases = (
				061DF29D1D93774D0002B03B /* Build Dependencies */,
				06B120D01D811E6200D14B02 /* Sources */,
				06B120D11D811E6200D14B02 /* Frameworks */,
				06B120D21D811E6200D14B02 /* Headers */,
				06B120D31D811E6200D14B02 /* Resources */,
			);
			buildRules = (
			);
			dependencies = (
			);
			name = ChartsRealm;
			productName = ChartsRealm;
			productReference = 06B120D51D811E6200D14B02 /* ChartsRealm.framework */;
			productType = "com.apple.product-type.framework";
		};
/* End PBXNativeTarget section */

/* Begin PBXProject section */
		06165F1B1D8110E600722320 /* Project object */ = {
			isa = PBXProject;
			attributes = {
				LastSwiftUpdateCheck = 0730;
				LastUpgradeCheck = 0800;
				TargetAttributes = {
					06165F231D8110E600722320 = {
						CreatedOnToolsVersion = 7.3.1;
					};
					06165F2D1D8110E600722320 = {
						CreatedOnToolsVersion = 7.3.1;
					};
					06B120D41D811E6200D14B02 = {
						CreatedOnToolsVersion = 7.3.1;
					};
				};
			};
			buildConfigurationList = 06165F1E1D8110E600722320 /* Build configuration list for PBXProject "Charts" */;
			compatibilityVersion = "Xcode 3.2";
			developmentRegion = English;
			hasScannedForEncodings = 0;
			knownRegions = (
				en,
			);
			mainGroup = 06165F1A1D8110E600722320;
			productRefGroup = 06165F251D8110E600722320 /* Products */;
			projectDirPath = "";
			projectRoot = "";
			targets = (
				06165F231D8110E600722320 /* Charts */,
				06B120D41D811E6200D14B02 /* ChartsRealm */,
				06165F2D1D8110E600722320 /* ChartsTests */,
			);
		};
/* End PBXProject section */

/* Begin PBXResourcesBuildPhase section */
		06165F221D8110E600722320 /* Resources */ = {
			isa = PBXResourcesBuildPhase;
			buildActionMask = 2147483647;
			files = (
			);
			runOnlyForDeploymentPostprocessing = 0;
		};
		06165F2C1D8110E600722320 /* Resources */ = {
			isa = PBXResourcesBuildPhase;
			buildActionMask = 2147483647;
			files = (
			);
			runOnlyForDeploymentPostprocessing = 0;
		};
		06B120D31D811E6200D14B02 /* Resources */ = {
			isa = PBXResourcesBuildPhase;
			buildActionMask = 2147483647;
			files = (
			);
			runOnlyForDeploymentPostprocessing = 0;
		};
/* End PBXResourcesBuildPhase section */

/* Begin PBXShellScriptBuildPhase section */
		061DF29D1D93774D0002B03B /* Build Dependencies */ = {
			isa = PBXShellScriptBuildPhase;
			buildActionMask = 2147483647;
			files = (
			);
			inputPaths = (
				"",
			);
			name = "Build Dependencies";
			outputPaths = (
			);
			runOnlyForDeploymentPostprocessing = 0;
			shellPath = /bin/sh;
			shellScript = "exec \"${SRCROOT}/scripts/build-dependencies.sh\"\n";
		};
		064DBAE11D93813D002584CD /* Build Dependencies */ = {
			isa = PBXShellScriptBuildPhase;
			buildActionMask = 2147483647;
			files = (
			);
			inputPaths = (
			);
			name = "Build Dependencies";
			outputPaths = (
			);
			runOnlyForDeploymentPostprocessing = 0;
			shellPath = /bin/sh;
			shellScript = "exec \"${SRCROOT}/scripts/build-dependencies.sh\"\n";
		};
		06500E641D8116FC00156E8A /* Copy Carthage Frameworks */ = {
			isa = PBXShellScriptBuildPhase;
			buildActionMask = 2147483647;
			files = (
			);
			inputPaths = (
				FBSnapshotTestCase,
				Realm,
			);
			name = "Copy Carthage Frameworks";
			outputPaths = (
			);
			runOnlyForDeploymentPostprocessing = 0;
			shellPath = /bin/sh;
			shellScript = "exec \"${SRCROOT}/scripts/copy-carthage-frameworks.sh\"\n";
		};
/* End PBXShellScriptBuildPhase section */

/* Begin PBXSourcesBuildPhase section */
		06165F1F1D8110E600722320 /* Sources */ = {
			isa = PBXSourcesBuildPhase;
			buildActionMask = 2147483647;
			files = (
				06B120AD1D811B8900D14B02 /* LineScatterCandleRadarRenderer.swift in Sources */,
				06B120C51D811B8900D14B02 /* TransformerHorizontalBarChart.swift in Sources */,
				06B1204A1D811B8900D14B02 /* CombinedChartView.swift in Sources */,
				06B1204C1D811B8900D14B02 /* LineChartView.swift in Sources */,
				06B120AF1D811B8900D14B02 /* RadarChartRenderer.swift in Sources */,
				06B1207B1D811B8900D14B02 /* ICandleChartDataSet.swift in Sources */,
				06B120511D811B8900D14B02 /* AxisBase.swift in Sources */,
				06B1209F1D811B8900D14B02 /* MoveViewJob.swift in Sources */,
				06B1209C1D811B8900D14B02 /* AnimatedMoveViewJob.swift in Sources */,
				06B1208B1D811B8900D14B02 /* ChartHighlighter.swift in Sources */,
				06B1209A1D811B8900D14B02 /* LineChartDataProvider.swift in Sources */,
				06B120571D811B8900D14B02 /* MarkerImage.swift in Sources */,
				06B1207D1D811B8900D14B02 /* ILineChartDataSet.swift in Sources */,
				06B120801D811B8900D14B02 /* IPieChartDataSet.swift in Sources */,
				06B120C41D811B8900D14B02 /* Transformer.swift in Sources */,
				06B1206C1D811B8900D14B02 /* LineChartData.swift in Sources */,
				06B1208F1D811B8900D14B02 /* IHighlighter.swift in Sources */,
				5B56A9CD1D905EB300F58178 /* Description.swift in Sources */,
				06B120921D811B8900D14B02 /* RadarHighlighter.swift in Sources */,
				06B120771D811B8900D14B02 /* ScatterChartDataSet.swift in Sources */,
				06B120791D811B8900D14B02 /* IBarLineScatterCandleBubbleChartDataSet.swift in Sources */,
				06B1205A1D811B8900D14B02 /* YAxis.swift in Sources */,
				06B120651D811B8900D14B02 /* CandleChartDataEntry.swift in Sources */,
				06B120911D811B8900D14B02 /* PieRadarHighlighter.swift in Sources */,
				06B1207A1D811B8900D14B02 /* IBubbleChartDataSet.swift in Sources */,
				06B120841D811B8900D14B02 /* DefaultAxisValueFormatter.swift in Sources */,
				06B120711D811B8900D14B02 /* PieChartDataEntry.swift in Sources */,
				06B120C61D811B8900D14B02 /* ViewPortHandler.swift in Sources */,
				06B120881D811B8900D14B02 /* IFillFormatter.swift in Sources */,
				06B1204F1D811B8900D14B02 /* RadarChartView.swift in Sources */,
				06B120611D811B8900D14B02 /* BubbleChartData.swift in Sources */,
				06B120441D811B8900D14B02 /* ChartAnimationEasing.swift in Sources */,
				06B120761D811B8900D14B02 /* ScatterChartData.swift in Sources */,
				06B120691D811B8900D14B02 /* ChartDataEntryBase.swift in Sources */,
				06B120891D811B8900D14B02 /* IValueFormatter.swift in Sources */,
				06B120811D811B8900D14B02 /* IRadarChartDataSet.swift in Sources */,
				06B120581D811B8900D14B02 /* MarkerView.swift in Sources */,
				06B120751D811B8900D14B02 /* RadarChartDataSet.swift in Sources */,
				06B120B11D811B8900D14B02 /* ChevronDownShapeRenderer.swift in Sources */,
				06B120501D811B8900D14B02 /* ScatterChartView.swift in Sources */,
				06B120551D811B8900D14B02 /* Legend.swift in Sources */,
				06B1205F1D811B8900D14B02 /* BarLineScatterCandleBubbleChartData.swift in Sources */,
				06B120631D811B8900D14B02 /* BubbleChartDataSet.swift in Sources */,
				06B1205D1D811B8900D14B02 /* BarChartDataEntry.swift in Sources */,
				06B120481D811B8900D14B02 /* CandleStickChartView.swift in Sources */,
				06B120B81D811B8900D14B02 /* XShapeRenderer.swift in Sources */,
				06B120B21D811B8900D14B02 /* ChevronUpShapeRenderer.swift in Sources */,
				06B120591D811B8900D14B02 /* XAxis.swift in Sources */,
				06B120681D811B8900D14B02 /* ChartDataEntry.swift in Sources */,
				06B120A71D811B8900D14B02 /* ChartDataRendererBase.swift in Sources */,
				06B1209B1D811B8900D14B02 /* ScatterChartDataProvider.swift in Sources */,
				06B1204D1D811B8900D14B02 /* PieChartView.swift in Sources */,
				06B120521D811B8900D14B02 /* ChartLimitLine.swift in Sources */,
				06B120B31D811B8900D14B02 /* CircleShapeRenderer.swift in Sources */,
				06B1206A1D811B8900D14B02 /* ChartDataSet.swift in Sources */,
				06B120431D811B8900D14B02 /* Animator.swift in Sources */,
				06B120B01D811B8900D14B02 /* Renderer.swift in Sources */,
				06B120851D811B8900D14B02 /* DefaultFillFormatter.swift in Sources */,
				06B120A91D811B8900D14B02 /* HorizontalBarChartRenderer.swift in Sources */,
				06B120BB1D811B8900D14B02 /* XAxisRendererHorizontalBarChart.swift in Sources */,
				06B1205B1D811B8900D14B02 /* ChartBaseDataSet.swift in Sources */,
				06B120471D811B8900D14B02 /* BubbleChartView.swift in Sources */,
				06B120BE1D811B8900D14B02 /* YAxisRendererHorizontalBarChart.swift in Sources */,
				06B120B51D811B8900D14B02 /* IShapeRenderer.swift in Sources */,
				06B120B71D811B8900D14B02 /* TriangleShapeRenderer.swift in Sources */,
				06B120971D811B8900D14B02 /* CandleChartDataProvider.swift in Sources */,
				06B120C11D811B8900D14B02 /* ChartUtils.swift in Sources */,
				06B120BD1D811B8900D14B02 /* YAxisRenderer.swift in Sources */,
				06B1206F1D811B8900D14B02 /* LineScatterCandleRadarChartDataSet.swift in Sources */,
				06B120BC1D811B8900D14B02 /* XAxisRendererRadarChart.swift in Sources */,
				06B120461D811B8900D14B02 /* BarLineChartViewBase.swift in Sources */,
				06B120A61D811B8900D14B02 /* CandleStickChartRenderer.swift in Sources */,
				06B120491D811B8900D14B02 /* ChartViewBase.swift in Sources */,
				06B120541D811B8900D14B02 /* IMarker.swift in Sources */,
				06B120BF1D811B8900D14B02 /* YAxisRendererRadarChart.swift in Sources */,
				06B1207C1D811B8900D14B02 /* IChartDataSet.swift in Sources */,
				06B120941D811B8900D14B02 /* BarChartDataProvider.swift in Sources */,
				06B1205E1D811B8900D14B02 /* BarChartDataSet.swift in Sources */,
				06B120A31D811B8900D14B02 /* BarChartRenderer.swift in Sources */,
				06B120781D811B8900D14B02 /* IBarChartDataSet.swift in Sources */,
				06B120601D811B8900D14B02 /* BarLineScatterCandleBubbleChartDataSet.swift in Sources */,
				06B1208D1D811B8900D14B02 /* Highlight.swift in Sources */,
				06B120821D811B8900D14B02 /* IScatterChartDataSet.swift in Sources */,
				06B120951D811B8900D14B02 /* BarLineScatterCandleBubbleChartDataProvider.swift in Sources */,
				06B120A81D811B8900D14B02 /* CombinedChartRenderer.swift in Sources */,
				06B120981D811B8900D14B02 /* ChartDataProvider.swift in Sources */,
				06B1204B1D811B8900D14B02 /* HorizontalBarChartView.swift in Sources */,
				06B120871D811B8900D14B02 /* IAxisValueFormatter.swift in Sources */,
				06B1208A1D811B8900D14B02 /* BarHighlighter.swift in Sources */,
				06B120A11D811B8900D14B02 /* ZoomViewJob.swift in Sources */,
				06B120731D811B8900D14B02 /* RadarChartData.swift in Sources */,
				06B1208C1D811B8900D14B02 /* CombinedHighlighter.swift in Sources */,
				06B1204E1D811B8900D14B02 /* PieRadarChartViewBase.swift in Sources */,
				06B120901D811B8900D14B02 /* PieHighlighter.swift in Sources */,
				06B120AC1D811B8900D14B02 /* LineRadarRenderer.swift in Sources */,
				06B120561D811B8900D14B02 /* LegendEntry.swift in Sources */,
				06B120701D811B8900D14B02 /* PieChartData.swift in Sources */,
				06B120C01D811B8900D14B02 /* ChartColorTemplates.swift in Sources */,
				06B120B61D811B8900D14B02 /* SquareShapeRenderer.swift in Sources */,
				06B120661D811B8900D14B02 /* CandleChartDataSet.swift in Sources */,
				06B120AE1D811B8900D14B02 /* PieChartRenderer.swift in Sources */,
				06B1207F1D811B8900D14B02 /* ILineScatterCandleRadarChartDataSet.swift in Sources */,
				06B1209D1D811B8900D14B02 /* AnimatedViewPortJob.swift in Sources */,
				06B120721D811B8900D14B02 /* PieChartDataSet.swift in Sources */,
				06B1206B1D811B8900D14B02 /* CombinedChartData.swift in Sources */,
				06B120AB1D811B8900D14B02 /* LineChartRenderer.swift in Sources */,
				06B120C31D811B8900D14B02 /* Platform.swift in Sources */,
				06B1207E1D811B8900D14B02 /* ILineRadarChartDataSet.swift in Sources */,
				06B120831D811B8900D14B02 /* DataApproximator.swift in Sources */,
				06B1206D1D811B8900D14B02 /* LineChartDataSet.swift in Sources */,
				06B120451D811B8900D14B02 /* BarChartView.swift in Sources */,
				06B120861D811B8900D14B02 /* DefaultValueFormatter.swift in Sources */,
				06B120A01D811B8900D14B02 /* ViewPortJob.swift in Sources */,
				06B120C21D811B8900D14B02 /* Fill.swift in Sources */,
				06B1205C1D811B8900D14B02 /* BarChartData.swift in Sources */,
				06B120961D811B8900D14B02 /* BubbleChartDataProvider.swift in Sources */,
				06B120A51D811B8900D14B02 /* BubbleChartRenderer.swift in Sources */,
				06B120B91D811B8900D14B02 /* ScatterChartRenderer.swift in Sources */,
				06B120741D811B8900D14B02 /* RadarChartDataEntry.swift in Sources */,
				06B120BA1D811B8900D14B02 /* XAxisRenderer.swift in Sources */,
				06B120641D811B8900D14B02 /* CandleChartData.swift in Sources */,
				06B120AA1D811B8900D14B02 /* LegendRenderer.swift in Sources */,
				06B120B41D811B8900D14B02 /* CrossShapeRenderer.swift in Sources */,
				06B120931D811B8900D14B02 /* Range.swift in Sources */,
				06B120A21D811B8900D14B02 /* AxisRendererBase.swift in Sources */,
				06B1208E1D811B8900D14B02 /* HorizontalBarHighlighter.swift in Sources */,
				06B1206E1D811B8900D14B02 /* LineRadarChartDataSet.swift in Sources */,
				06B120A41D811B8900D14B02 /* BarLineScatterCandleBubbleRenderer.swift in Sources */,
				06B120531D811B8900D14B02 /* ComponentBase.swift in Sources */,
				06B120991D811B8900D14B02 /* CombinedChartDataProvider.swift in Sources */,
				06B120671D811B8900D14B02 /* ChartData.swift in Sources */,
				06B1209E1D811B8900D14B02 /* AnimatedZoomViewJob.swift in Sources */,
				06B120621D811B8900D14B02 /* BubbleChartDataEntry.swift in Sources */,
			);
			runOnlyForDeploymentPostprocessing = 0;
		};
		06165F2A1D8110E600722320 /* Sources */ = {
			isa = PBXSourcesBuildPhase;
			buildActionMask = 2147483647;
			files = (
<<<<<<< HEAD
				06B3C0F91D99F85400B1DF43 /* ChartsRealmTest.swift in Sources */,
				06B3C0F81D99F85400B1DF43 /* LineChartTests.swift in Sources */,
				06B3C0F71D99F85400B1DF43 /* BarChartTests.swift in Sources */,
=======
				06761B5E1D98176000D5CE09 /* ChartUtilsTests.swift in Sources */,
				06B120CC1D811BFC00D14B02 /* LineChartTests.swift in Sources */,
				06B120CA1D811BFC00D14B02 /* BarChartTests.swift in Sources */,
>>>>>>> 7bc798b8
			);
			runOnlyForDeploymentPostprocessing = 0;
		};
		06B120D01D811E6200D14B02 /* Sources */ = {
			isa = PBXSourcesBuildPhase;
			buildActionMask = 2147483647;
			files = (
				06B120EC1D811E8E00D14B02 /* RealmBarLineScatterCandleBubbleDataSet.swift in Sources */,
				06B120F31D811E8E00D14B02 /* RealmPieDataSet.swift in Sources */,
				06B120F21D811E8E00D14B02 /* RealmLineScatterCandleRadarDataSet.swift in Sources */,
				06B120F41D811E8E00D14B02 /* RealmRadarDataSet.swift in Sources */,
				06B120EB1D811E8E00D14B02 /* RealmBarDataSet.swift in Sources */,
				06B120F11D811E8E00D14B02 /* RealmLineRadarDataSet.swift in Sources */,
				06B120EF1D811E8E00D14B02 /* RealmCandleDataSet.swift in Sources */,
				06B120EE1D811E8E00D14B02 /* RealmBubbleDataSet.swift in Sources */,
				06B120F01D811E8E00D14B02 /* RealmLineDataSet.swift in Sources */,
				06B120ED1D811E8E00D14B02 /* RealmBaseDataSet.swift in Sources */,
				06B120F51D811E8E00D14B02 /* RealmScatterDataSet.swift in Sources */,
			);
			runOnlyForDeploymentPostprocessing = 0;
		};
/* End PBXSourcesBuildPhase section */

/* Begin PBXTargetDependency section */
		06165F311D8110E600722320 /* PBXTargetDependency */ = {
			isa = PBXTargetDependency;
			target = 06165F231D8110E600722320 /* Charts */;
			targetProxy = 06165F301D8110E600722320 /* PBXContainerItemProxy */;
		};
		06B3C0F01D99F82300B1DF43 /* PBXTargetDependency */ = {
			isa = PBXTargetDependency;
			target = 06B120D41D811E6200D14B02 /* ChartsRealm */;
			targetProxy = 06B3C0EF1D99F82300B1DF43 /* PBXContainerItemProxy */;
		};
/* End PBXTargetDependency section */

/* Begin XCBuildConfiguration section */
		06165F361D8110E700722320 /* Debug */ = {
			isa = XCBuildConfiguration;
			buildSettings = {
				ALWAYS_SEARCH_USER_PATHS = NO;
				CLANG_ANALYZER_NONNULL = YES;
				CLANG_CXX_LANGUAGE_STANDARD = "gnu++0x";
				CLANG_CXX_LIBRARY = "libc++";
				CLANG_ENABLE_MODULES = YES;
				CLANG_ENABLE_OBJC_ARC = YES;
				CLANG_WARN_BOOL_CONVERSION = YES;
				CLANG_WARN_CONSTANT_CONVERSION = YES;
				CLANG_WARN_DIRECT_OBJC_ISA_USAGE = YES_ERROR;
				CLANG_WARN_EMPTY_BODY = YES;
				CLANG_WARN_ENUM_CONVERSION = YES;
				CLANG_WARN_INFINITE_RECURSION = YES;
				CLANG_WARN_INT_CONVERSION = YES;
				CLANG_WARN_OBJC_ROOT_CLASS = YES_ERROR;
				CLANG_WARN_SUSPICIOUS_MOVE = YES;
				CLANG_WARN_UNREACHABLE_CODE = YES;
				CLANG_WARN__DUPLICATE_METHOD_MATCH = YES;
				"CODE_SIGN_IDENTITY[sdk=iphoneos*]" = "iPhone Developer";
				COPY_PHASE_STRIP = NO;
				CURRENT_PROJECT_VERSION = 1;
				DEBUG_INFORMATION_FORMAT = dwarf;
				ENABLE_STRICT_OBJC_MSGSEND = YES;
				ENABLE_TESTABILITY = YES;
				GCC_C_LANGUAGE_STANDARD = gnu99;
				GCC_DYNAMIC_NO_PIC = NO;
				GCC_NO_COMMON_BLOCKS = YES;
				GCC_OPTIMIZATION_LEVEL = 0;
				GCC_PREPROCESSOR_DEFINITIONS = (
					"DEBUG=1",
					"$(inherited)",
				);
				GCC_WARN_64_TO_32_BIT_CONVERSION = YES;
				GCC_WARN_ABOUT_RETURN_TYPE = YES_ERROR;
				GCC_WARN_UNDECLARED_SELECTOR = YES;
				GCC_WARN_UNINITIALIZED_AUTOS = YES_AGGRESSIVE;
				GCC_WARN_UNUSED_FUNCTION = YES;
				GCC_WARN_UNUSED_VARIABLE = YES;
				IPHONEOS_DEPLOYMENT_TARGET = 8.0;
				MACOSX_DEPLOYMENT_TARGET = 10.11;
				MTL_ENABLE_DEBUG_INFO = YES;
				ONLY_ACTIVE_ARCH = YES;
				SDKROOT = macosx;
				SUPPORTED_PLATFORMS = "iphonesimulator iphoneos appletvsimulator appletvos macosx";
				SWIFT_OPTIMIZATION_LEVEL = "-Onone";
				SWIFT_VERSION = 3.0;
				TARGETED_DEVICE_FAMILY = "1,2,3,4";
				TVOS_DEPLOYMENT_TARGET = 9.0;
				VERSIONING_SYSTEM = "apple-generic";
				VERSION_INFO_PREFIX = "";
				WATCHOS_DEPLOYMENT_TARGET = 2.0;
			};
			name = Debug;
		};
		06165F371D8110E700722320 /* Release */ = {
			isa = XCBuildConfiguration;
			buildSettings = {
				ALWAYS_SEARCH_USER_PATHS = NO;
				CLANG_ANALYZER_NONNULL = YES;
				CLANG_CXX_LANGUAGE_STANDARD = "gnu++0x";
				CLANG_CXX_LIBRARY = "libc++";
				CLANG_ENABLE_MODULES = YES;
				CLANG_ENABLE_OBJC_ARC = YES;
				CLANG_WARN_BOOL_CONVERSION = YES;
				CLANG_WARN_CONSTANT_CONVERSION = YES;
				CLANG_WARN_DIRECT_OBJC_ISA_USAGE = YES_ERROR;
				CLANG_WARN_EMPTY_BODY = YES;
				CLANG_WARN_ENUM_CONVERSION = YES;
				CLANG_WARN_INFINITE_RECURSION = YES;
				CLANG_WARN_INT_CONVERSION = YES;
				CLANG_WARN_OBJC_ROOT_CLASS = YES_ERROR;
				CLANG_WARN_SUSPICIOUS_MOVE = YES;
				CLANG_WARN_UNREACHABLE_CODE = YES;
				CLANG_WARN__DUPLICATE_METHOD_MATCH = YES;
				"CODE_SIGN_IDENTITY[sdk=iphoneos*]" = "iPhone Developer";
				COPY_PHASE_STRIP = NO;
				CURRENT_PROJECT_VERSION = 1;
				DEBUG_INFORMATION_FORMAT = "dwarf-with-dsym";
				ENABLE_NS_ASSERTIONS = NO;
				ENABLE_STRICT_OBJC_MSGSEND = YES;
				GCC_C_LANGUAGE_STANDARD = gnu99;
				GCC_NO_COMMON_BLOCKS = YES;
				GCC_WARN_64_TO_32_BIT_CONVERSION = YES;
				GCC_WARN_ABOUT_RETURN_TYPE = YES_ERROR;
				GCC_WARN_UNDECLARED_SELECTOR = YES;
				GCC_WARN_UNINITIALIZED_AUTOS = YES_AGGRESSIVE;
				GCC_WARN_UNUSED_FUNCTION = YES;
				GCC_WARN_UNUSED_VARIABLE = YES;
				IPHONEOS_DEPLOYMENT_TARGET = 8.0;
				MACOSX_DEPLOYMENT_TARGET = 10.11;
				MTL_ENABLE_DEBUG_INFO = NO;
				SDKROOT = macosx;
				SUPPORTED_PLATFORMS = "iphonesimulator iphoneos appletvsimulator appletvos macosx";
				SWIFT_OPTIMIZATION_LEVEL = "-Owholemodule";
				SWIFT_VERSION = 3.0;
				TARGETED_DEVICE_FAMILY = "1,2,3,4";
				TVOS_DEPLOYMENT_TARGET = 9.0;
				VALIDATE_PRODUCT = YES;
				VERSIONING_SYSTEM = "apple-generic";
				VERSION_INFO_PREFIX = "";
				WATCHOS_DEPLOYMENT_TARGET = 2.0;
			};
			name = Release;
		};
		06165F391D8110E700722320 /* Debug */ = {
			isa = XCBuildConfiguration;
			buildSettings = {
				COMBINE_HIDPI_IMAGES = YES;
				DEFINES_MODULE = YES;
				DYLIB_COMPATIBILITY_VERSION = 1;
				DYLIB_CURRENT_VERSION = 1;
				DYLIB_INSTALL_NAME_BASE = "@rpath";
				FRAMEWORK_VERSION = A;
				INFOPLIST_FILE = "$(SRCROOT)/Source/Supporting Files/Info.plist";
				INSTALL_PATH = "$(LOCAL_LIBRARY_DIR)/Frameworks";
				LD_RUNPATH_SEARCH_PATHS = "$(inherited) @executable_path/../Frameworks @loader_path/Frameworks";
				PRODUCT_BUNDLE_IDENTIFIER = com.dcg.Charts;
				PRODUCT_NAME = "$(TARGET_NAME)";
				SKIP_INSTALL = YES;
			};
			name = Debug;
		};
		06165F3A1D8110E700722320 /* Release */ = {
			isa = XCBuildConfiguration;
			buildSettings = {
				COMBINE_HIDPI_IMAGES = YES;
				DEFINES_MODULE = YES;
				DYLIB_COMPATIBILITY_VERSION = 1;
				DYLIB_CURRENT_VERSION = 1;
				DYLIB_INSTALL_NAME_BASE = "@rpath";
				FRAMEWORK_VERSION = A;
				INFOPLIST_FILE = "$(SRCROOT)/Source/Supporting Files/Info.plist";
				INSTALL_PATH = "$(LOCAL_LIBRARY_DIR)/Frameworks";
				LD_RUNPATH_SEARCH_PATHS = "$(inherited) @executable_path/../Frameworks @loader_path/Frameworks";
				PRODUCT_BUNDLE_IDENTIFIER = com.dcg.Charts;
				PRODUCT_NAME = "$(TARGET_NAME)";
				SKIP_INSTALL = YES;
			};
			name = Release;
		};
		06165F3C1D8110E700722320 /* Debug */ = {
			isa = XCBuildConfiguration;
			baseConfigurationReference = 063FF0401D8CC9940094A042 /* Carthage.xcconfig */;
			buildSettings = {
				CLANG_ENABLE_MODULES = YES;
				COMBINE_HIDPI_IMAGES = YES;
				INFOPLIST_FILE = "$(SRCROOT)/Tests/Supporting Files/Info.plist";
				LD_RUNPATH_SEARCH_PATHS = "$(inherited) @executable_path/Frameworks @loader_path/Frameworks";
				"LD_RUNPATH_SEARCH_PATHS[sdk=macosx*]" = "$(inherited) @executable_path/../Frameworks @loader_path/../Frameworks";
				PRODUCT_BUNDLE_IDENTIFIER = com.dcg.ChartsTests;
				PRODUCT_NAME = "$(TARGET_NAME)";
				SWIFT_OPTIMIZATION_LEVEL = "-Onone";
			};
			name = Debug;
		};
		06165F3D1D8110E700722320 /* Release */ = {
			isa = XCBuildConfiguration;
			baseConfigurationReference = 063FF0401D8CC9940094A042 /* Carthage.xcconfig */;
			buildSettings = {
				CLANG_ENABLE_MODULES = YES;
				COMBINE_HIDPI_IMAGES = YES;
				INFOPLIST_FILE = "$(SRCROOT)/Tests/Supporting Files/Info.plist";
				LD_RUNPATH_SEARCH_PATHS = "$(inherited) @executable_path/Frameworks @loader_path/Frameworks";
				"LD_RUNPATH_SEARCH_PATHS[sdk=macosx*]" = "$(inherited) @executable_path/../Frameworks @loader_path/../Frameworks";
				PRODUCT_BUNDLE_IDENTIFIER = com.dcg.ChartsTests;
				PRODUCT_NAME = "$(TARGET_NAME)";
			};
			name = Release;
		};
		06B120DB1D811E6200D14B02 /* Debug */ = {
			isa = XCBuildConfiguration;
			baseConfigurationReference = 063FF0401D8CC9940094A042 /* Carthage.xcconfig */;
			buildSettings = {
				COMBINE_HIDPI_IMAGES = YES;
				DEFINES_MODULE = YES;
				DYLIB_COMPATIBILITY_VERSION = 1;
				DYLIB_CURRENT_VERSION = 1;
				DYLIB_INSTALL_NAME_BASE = "@rpath";
				FRAMEWORK_VERSION = A;
				INFOPLIST_FILE = "$(SRCROOT)/Source/Supporting Files/Info.plist";
				INSTALL_PATH = "$(LOCAL_LIBRARY_DIR)/Frameworks";
				LD_RUNPATH_SEARCH_PATHS = "$(inherited) @executable_path/../Frameworks @loader_path/Frameworks";
				OTHER_SWIFT_FLAGS = "-DNEEDS_CHARTS";
				PRODUCT_BUNDLE_IDENTIFIER = com.dcg.ChartsRealm;
				PRODUCT_NAME = "$(TARGET_NAME)";
				SKIP_INSTALL = YES;
			};
			name = Debug;
		};
		06B120DC1D811E6200D14B02 /* Release */ = {
			isa = XCBuildConfiguration;
			baseConfigurationReference = 063FF0401D8CC9940094A042 /* Carthage.xcconfig */;
			buildSettings = {
				COMBINE_HIDPI_IMAGES = YES;
				DEFINES_MODULE = YES;
				DYLIB_COMPATIBILITY_VERSION = 1;
				DYLIB_CURRENT_VERSION = 1;
				DYLIB_INSTALL_NAME_BASE = "@rpath";
				FRAMEWORK_VERSION = A;
				INFOPLIST_FILE = "$(SRCROOT)/Source/Supporting Files/Info.plist";
				INSTALL_PATH = "$(LOCAL_LIBRARY_DIR)/Frameworks";
				LD_RUNPATH_SEARCH_PATHS = "$(inherited) @executable_path/../Frameworks @loader_path/Frameworks";
				OTHER_SWIFT_FLAGS = "-DNEEDS_CHARTS";
				PRODUCT_BUNDLE_IDENTIFIER = com.dcg.ChartsRealm;
				PRODUCT_NAME = "$(TARGET_NAME)";
				SKIP_INSTALL = YES;
			};
			name = Release;
		};
/* End XCBuildConfiguration section */

/* Begin XCConfigurationList section */
		06165F1E1D8110E600722320 /* Build configuration list for PBXProject "Charts" */ = {
			isa = XCConfigurationList;
			buildConfigurations = (
				06165F361D8110E700722320 /* Debug */,
				06165F371D8110E700722320 /* Release */,
			);
			defaultConfigurationIsVisible = 0;
			defaultConfigurationName = Release;
		};
		06165F381D8110E700722320 /* Build configuration list for PBXNativeTarget "Charts" */ = {
			isa = XCConfigurationList;
			buildConfigurations = (
				06165F391D8110E700722320 /* Debug */,
				06165F3A1D8110E700722320 /* Release */,
			);
			defaultConfigurationIsVisible = 0;
			defaultConfigurationName = Release;
		};
		06165F3B1D8110E700722320 /* Build configuration list for PBXNativeTarget "ChartsTests" */ = {
			isa = XCConfigurationList;
			buildConfigurations = (
				06165F3C1D8110E700722320 /* Debug */,
				06165F3D1D8110E700722320 /* Release */,
			);
			defaultConfigurationIsVisible = 0;
			defaultConfigurationName = Release;
		};
		06B120DA1D811E6200D14B02 /* Build configuration list for PBXNativeTarget "ChartsRealm" */ = {
			isa = XCConfigurationList;
			buildConfigurations = (
				06B120DB1D811E6200D14B02 /* Debug */,
				06B120DC1D811E6200D14B02 /* Release */,
			);
			defaultConfigurationIsVisible = 0;
			defaultConfigurationName = Release;
		};
/* End XCConfigurationList section */
	};
	rootObject = 06165F1B1D8110E600722320 /* Project object */;
}<|MERGE_RESOLUTION|>--- conflicted
+++ resolved
@@ -391,14 +391,9 @@
 		06165F321D8110E700722320 /* ChartsTests */ = {
 			isa = PBXGroup;
 			children = (
-<<<<<<< HEAD
 				06B3C0F21D99F85400B1DF43 /* Charts */,
 				06B3C0F51D99F85400B1DF43 /* ChartsRealm */,
-=======
-				06B120C71D811BFC00D14B02 /* BarChartTests.swift */,
-				06B120C91D811BFC00D14B02 /* LineChartTests.swift */,
 				06761B5D1D98176000D5CE09 /* ChartUtilsTests.swift */,
->>>>>>> 7bc798b8
 				06B1210D1D811FF200D14B02 /* Supporting Files */,
 			);
 			path = ChartsTests;
@@ -1101,15 +1096,10 @@
 			isa = PBXSourcesBuildPhase;
 			buildActionMask = 2147483647;
 			files = (
-<<<<<<< HEAD
 				06B3C0F91D99F85400B1DF43 /* ChartsRealmTest.swift in Sources */,
 				06B3C0F81D99F85400B1DF43 /* LineChartTests.swift in Sources */,
 				06B3C0F71D99F85400B1DF43 /* BarChartTests.swift in Sources */,
-=======
 				06761B5E1D98176000D5CE09 /* ChartUtilsTests.swift in Sources */,
-				06B120CC1D811BFC00D14B02 /* LineChartTests.swift in Sources */,
-				06B120CA1D811BFC00D14B02 /* BarChartTests.swift in Sources */,
->>>>>>> 7bc798b8
 			);
 			runOnlyForDeploymentPostprocessing = 0;
 		};
