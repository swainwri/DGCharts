--- conflicted
+++ resolved
@@ -1134,39 +1134,28 @@
         _viewPortHandler.setMinimumScaleY(scaleY)
     }
     
-<<<<<<< HEAD
-    /// Sets the size of the area (range on the x-axis) that should be maximum visible at once (no further zomming out allowed).
-    ///
-    /// If you call this method, chart must have data or it has no effect
-    ///
-    /// If this is e.g. set to 10, no more than 10 values on the x-axis can be viewed at once without scrolling.
-    public func setVisibleXRangeMaximum(maxXRange: CGFloat)
-=======
     public var visibleXRange: Double
     {
         return abs(highestVisibleX - lowestVisibleX)
     }
     
     /// Sets the size of the area (range on the x-axis) that should be maximum visible at once (no further zooming out allowed).
+    ///
     /// If this is e.g. set to 10, no more than a range of 10 values on the x-axis can be viewed at once without scrolling.
+    ///
+    /// If you call this method, chart must have data or it has no effect.
     public func setVisibleXRangeMaximum(maxXRange: Double)
->>>>>>> cd4a4733
     {
         let xScale = _xAxis.axisRange / maxXRange
         _viewPortHandler.setMinimumScaleX(CGFloat(xScale))
     }
     
     /// Sets the size of the area (range on the x-axis) that should be minimum visible at once (no further zooming in allowed).
-<<<<<<< HEAD
-    ///
-    /// If you call this method, chart must have data or it has no effect
-    ///
-    /// If this is e.g. set to 10, no less than 10 values on the x-axis can be viewed at once without scrolling.
-    public func setVisibleXRangeMinimum(minXRange: CGFloat)
-=======
+    ///
     /// If this is e.g. set to 10, no less than a range of 10 values on the x-axis can be viewed at once without scrolling.
+    ///
+    /// If you call this method, chart must have data or it has no effect.
     public func setVisibleXRangeMinimum(minXRange: Double)
->>>>>>> cd4a4733
     {
         let xScale = _xAxis.axisRange / minXRange
         _viewPortHandler.setMaximumScaleX(CGFloat(xScale))
@@ -1174,10 +1163,10 @@
 
     /// Limits the maximum and minimum value count that can be visible by pinching and zooming.
     ///
-    /// If you call this method, chart must have data or it has no effect
-    ///
     /// e.g. minRange=10, maxRange=100 no less than 10 values and no more that 100 values can be viewed
-    /// at once without scrolling
+    /// at once without scrolling.
+    ///
+    /// If you call this method, chart must have data or it has no effect.
     public func setVisibleXRange(minXRange minXRange: Double, maxXRange: Double)
     {
         let minScale = _xAxis.axisRange / maxXRange
@@ -1189,10 +1178,6 @@
     
     /// Sets the size of the area (range on the y-axis) that should be maximum visible at once.
     ///
-<<<<<<< HEAD
-    /// If you call this method, chart must have data or it has no effect
-    /// 
-=======
     /// - parameter yRange:
     /// - parameter axis: - the axis for which this limit should apply
     public func setVisibleYRangeMaximum(maxYRange: Double, axis: ChartYAxis.AxisDependency)
@@ -1203,7 +1188,6 @@
     
     /// Sets the size of the area (range on the y-axis) that should be minimum visible at once, no further zooming in possible.
     ///
->>>>>>> cd4a4733
     /// - parameter yRange:
     /// - parameter axis: - the axis for which this limit should apply
     public func setVisibleYRangeMinimum(minYRange: Double, axis: ChartYAxis.AxisDependency)
